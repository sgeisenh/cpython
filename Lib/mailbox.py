#! /usr/bin/env python3

"""Read/write support for Maildir, mbox, MH, Babyl, and MMDF mailboxes."""

# Notes for authors of new mailbox subclasses:
#
# Remember to fsync() changes to disk before closing a modified file
# or returning from a flush() method.  See functions _sync_flush() and
# _sync_close().

import sys
import os
import time
import calendar
import socket
import errno
import copy
import warnings
import email
import email.message
import email.generator
import io
try:
    if sys.platform == 'os2emx':
        # OS/2 EMX fcntl() not adequate
        raise ImportError
    import fcntl
except ImportError:
    fcntl = None

__all__ = [ 'Mailbox', 'Maildir', 'mbox', 'MH', 'Babyl', 'MMDF',
            'Message', 'MaildirMessage', 'mboxMessage', 'MHMessage',
            'BabylMessage', 'MMDFMessage']

linesep = os.linesep.encode('ascii')

class Mailbox:
    """A group of messages in a particular place."""

    def __init__(self, path, factory=None, create=True):
        """Initialize a Mailbox instance."""
        self._path = os.path.abspath(os.path.expanduser(path))
        self._factory = factory

    def add(self, message):
        """Add message and return assigned key."""
        raise NotImplementedError('Method must be implemented by subclass')

    def remove(self, key):
        """Remove the keyed message; raise KeyError if it doesn't exist."""
        raise NotImplementedError('Method must be implemented by subclass')

    def __delitem__(self, key):
        self.remove(key)

    def discard(self, key):
        """If the keyed message exists, remove it."""
        try:
            self.remove(key)
        except KeyError:
            pass

    def __setitem__(self, key, message):
        """Replace the keyed message; raise KeyError if it doesn't exist."""
        raise NotImplementedError('Method must be implemented by subclass')

    def get(self, key, default=None):
        """Return the keyed message, or default if it doesn't exist."""
        try:
            return self.__getitem__(key)
        except KeyError:
            return default

    def __getitem__(self, key):
        """Return the keyed message; raise KeyError if it doesn't exist."""
        if not self._factory:
            return self.get_message(key)
        else:
            return self._factory(self.get_file(key))

    def get_message(self, key):
        """Return a Message representation or raise a KeyError."""
        raise NotImplementedError('Method must be implemented by subclass')

    def get_string(self, key):
        """Return a string representation or raise a KeyError.

        Uses email.message.Message to create a 7bit clean string
        representation of the message."""
        return email.message_from_bytes(self.get_bytes(key)).as_string()

    def get_bytes(self, key):
        """Return a byte string representation or raise a KeyError."""
        raise NotImplementedError('Method must be implemented by subclass')

    def get_file(self, key):
        """Return a file-like representation or raise a KeyError."""
        raise NotImplementedError('Method must be implemented by subclass')

    def iterkeys(self):
        """Return an iterator over keys."""
        raise NotImplementedError('Method must be implemented by subclass')

    def keys(self):
        """Return a list of keys."""
        return list(self.iterkeys())

    def itervalues(self):
        """Return an iterator over all messages."""
        for key in self.keys():
            try:
                value = self[key]
            except KeyError:
                continue
            yield value

    def __iter__(self):
        return self.itervalues()

    def values(self):
        """Return a list of messages. Memory intensive."""
        return list(self.itervalues())

    def iteritems(self):
        """Return an iterator over (key, message) tuples."""
        for key in self.keys():
            try:
                value = self[key]
            except KeyError:
                continue
            yield (key, value)

    def items(self):
        """Return a list of (key, message) tuples. Memory intensive."""
        return list(self.iteritems())

    def __contains__(self, key):
        """Return True if the keyed message exists, False otherwise."""
        raise NotImplementedError('Method must be implemented by subclass')

    def __len__(self):
        """Return a count of messages in the mailbox."""
        raise NotImplementedError('Method must be implemented by subclass')

    def clear(self):
        """Delete all messages."""
        for key in self.keys():
            self.discard(key)

    def pop(self, key, default=None):
        """Delete the keyed message and return it, or default."""
        try:
            result = self[key]
        except KeyError:
            return default
        self.discard(key)
        return result

    def popitem(self):
        """Delete an arbitrary (key, message) pair and return it."""
        for key in self.keys():
            return (key, self.pop(key))     # This is only run once.
        else:
            raise KeyError('No messages in mailbox')

    def update(self, arg=None):
        """Change the messages that correspond to certain keys."""
        if hasattr(arg, 'iteritems'):
            source = arg.items()
        elif hasattr(arg, 'items'):
            source = arg.items()
        else:
            source = arg
        bad_key = False
        for key, message in source:
            try:
                self[key] = message
            except KeyError:
                bad_key = True
        if bad_key:
            raise KeyError('No message with key(s)')

    def flush(self):
        """Write any pending changes to the disk."""
        raise NotImplementedError('Method must be implemented by subclass')

    def lock(self):
        """Lock the mailbox."""
        raise NotImplementedError('Method must be implemented by subclass')

    def unlock(self):
        """Unlock the mailbox if it is locked."""
        raise NotImplementedError('Method must be implemented by subclass')

    def close(self):
        """Flush and close the mailbox."""
        raise NotImplementedError('Method must be implemented by subclass')

    def _string_to_bytes(self, message):
        # If a message is not 7bit clean, we refuse to handle it since it
        # likely came from reading invalid messages in text mode, and that way
        # lies mojibake.
        try:
            return message.encode('ascii')
        except UnicodeError:
            raise ValueError("String input must be ASCII-only; "
                "use bytes or a Message instead")

    def _dump_message(self, message, target, mangle_from_=False):
        # This assumes the target file is open in binary mode.
        """Dump message contents to target file."""
        if isinstance(message, email.message.Message):
            buffer = io.BytesIO()
            gen = email.generator.BytesGenerator(buffer, mangle_from_, 0)
            gen.flatten(message)
            buffer.seek(0)
            data = buffer.read()
            data = data.replace(b'\n', linesep)
            target.write(data)
        elif isinstance(message, (str, bytes, io.StringIO)):
            if isinstance(message, io.StringIO):
                warnings.warn("Use of StringIO input is deprecated, "
                    "use BytesIO instead", DeprecationWarning, 3)
                message = message.getvalue()
            if isinstance(message, str):
                message = self._string_to_bytes(message)
            if mangle_from_:
                message = message.replace(b'\nFrom ', b'\n>From ')
            message = message.replace(b'\n', linesep)
            target.write(message)
        elif hasattr(message, 'read'):
            if hasattr(message, 'buffer'):
                warnings.warn("Use of text mode files is deprecated, "
                    "use a binary mode file instead", DeprecationWarning, 3)
                message = message.buffer
            while True:
                line = message.readline()
                # Universal newline support.
                if line.endswith(b'\r\n'):
                    line = line[:-2] + b'\n'
                elif line.endswith(b'\r'):
                    line = line[:-1] + b'\n'
                if not line:
                    break
                if mangle_from_ and line.startswith(b'From '):
                    line = b'>From ' + line[5:]
                line = line.replace(b'\n', linesep)
                target.write(line)
        else:
            raise TypeError('Invalid message type: %s' % type(message))


class Maildir(Mailbox):
    """A qmail-style Maildir mailbox."""

    colon = ':'

    def __init__(self, dirname, factory=None, create=True):
        """Initialize a Maildir instance."""
        Mailbox.__init__(self, dirname, factory, create)
        self._paths = {
            'tmp': os.path.join(self._path, 'tmp'),
            'new': os.path.join(self._path, 'new'),
            'cur': os.path.join(self._path, 'cur'),
            }
        if not os.path.exists(self._path):
            if create:
                os.mkdir(self._path, 0o700)
                for path in self._paths.values():
                    os.mkdir(path, 0o700)
            else:
                raise NoSuchMailboxError(self._path)
        self._toc = {}
        self._toc_mtimes = {}
        for subdir in ('cur', 'new'):
            self._toc_mtimes[subdir] = os.path.getmtime(self._paths[subdir])
        self._last_read = time.time()  # Records last time we read cur/new
        self._skewfactor = 0.1         # Adjust if os/fs clocks are skewing

    def add(self, message):
        """Add message and return assigned key."""
        tmp_file = self._create_tmp()
        try:
            self._dump_message(message, tmp_file)
        except BaseException:
            tmp_file.close()
            os.remove(tmp_file.name)
            raise
        _sync_close(tmp_file)
        if isinstance(message, MaildirMessage):
            subdir = message.get_subdir()
            suffix = self.colon + message.get_info()
            if suffix == self.colon:
                suffix = ''
        else:
            subdir = 'new'
            suffix = ''
        uniq = os.path.basename(tmp_file.name).split(self.colon)[0]
        dest = os.path.join(self._path, subdir, uniq + suffix)
        try:
            if hasattr(os, 'link'):
                os.link(tmp_file.name, dest)
                os.remove(tmp_file.name)
            else:
                os.rename(tmp_file.name, dest)
        except OSError as e:
            os.remove(tmp_file.name)
            if e.errno == errno.EEXIST:
                raise ExternalClashError('Name clash with existing message: %s'
                                         % dest)
            else:
                raise
        if isinstance(message, MaildirMessage):
            os.utime(dest, (os.path.getatime(dest), message.get_date()))
        return uniq

    def remove(self, key):
        """Remove the keyed message; raise KeyError if it doesn't exist."""
        os.remove(os.path.join(self._path, self._lookup(key)))

    def discard(self, key):
        """If the keyed message exists, remove it."""
        # This overrides an inapplicable implementation in the superclass.
        try:
            self.remove(key)
        except KeyError:
            pass
        except OSError as e:
            if e.errno != errno.ENOENT:
                raise

    def __setitem__(self, key, message):
        """Replace the keyed message; raise KeyError if it doesn't exist."""
        old_subpath = self._lookup(key)
        temp_key = self.add(message)
        temp_subpath = self._lookup(temp_key)
        if isinstance(message, MaildirMessage):
            # temp's subdir and suffix were specified by message.
            dominant_subpath = temp_subpath
        else:
            # temp's subdir and suffix were defaults from add().
            dominant_subpath = old_subpath
        subdir = os.path.dirname(dominant_subpath)
        if self.colon in dominant_subpath:
            suffix = self.colon + dominant_subpath.split(self.colon)[-1]
        else:
            suffix = ''
        self.discard(key)
        new_path = os.path.join(self._path, subdir, key + suffix)
        os.rename(os.path.join(self._path, temp_subpath), new_path)
        if isinstance(message, MaildirMessage):
            os.utime(new_path, (os.path.getatime(new_path),
                                message.get_date()))

    def get_message(self, key):
        """Return a Message representation or raise a KeyError."""
        subpath = self._lookup(key)
        f = open(os.path.join(self._path, subpath), 'rb')
        try:
            if self._factory:
                msg = self._factory(f)
            else:
                msg = MaildirMessage(f)
        finally:
            f.close()
        subdir, name = os.path.split(subpath)
        msg.set_subdir(subdir)
        if self.colon in name:
            msg.set_info(name.split(self.colon)[-1])
        msg.set_date(os.path.getmtime(os.path.join(self._path, subpath)))
        return msg

    def get_bytes(self, key):
        """Return a bytes representation or raise a KeyError."""
        f = open(os.path.join(self._path, self._lookup(key)), 'rb')
        try:
            return f.read().replace(linesep, b'\n')
        finally:
            f.close()

    def get_file(self, key):
        """Return a file-like representation or raise a KeyError."""
        f = open(os.path.join(self._path, self._lookup(key)), 'rb')
        return _ProxyFile(f)

    def iterkeys(self):
        """Return an iterator over keys."""
        self._refresh()
        for key in self._toc:
            try:
                self._lookup(key)
            except KeyError:
                continue
            yield key

    def __contains__(self, key):
        """Return True if the keyed message exists, False otherwise."""
        self._refresh()
        return key in self._toc

    def __len__(self):
        """Return a count of messages in the mailbox."""
        self._refresh()
        return len(self._toc)

    def flush(self):
        """Write any pending changes to disk."""
        # Maildir changes are always written immediately, so there's nothing
        # to do.
        pass

    def lock(self):
        """Lock the mailbox."""
        return

    def unlock(self):
        """Unlock the mailbox if it is locked."""
        return

    def close(self):
        """Flush and close the mailbox."""
        return

    def list_folders(self):
        """Return a list of folder names."""
        result = []
        for entry in os.listdir(self._path):
            if len(entry) > 1 and entry[0] == '.' and \
               os.path.isdir(os.path.join(self._path, entry)):
                result.append(entry[1:])
        return result

    def get_folder(self, folder):
        """Return a Maildir instance for the named folder."""
        return Maildir(os.path.join(self._path, '.' + folder),
                       factory=self._factory,
                       create=False)

    def add_folder(self, folder):
        """Create a folder and return a Maildir instance representing it."""
        path = os.path.join(self._path, '.' + folder)
        result = Maildir(path, factory=self._factory)
        maildirfolder_path = os.path.join(path, 'maildirfolder')
        if not os.path.exists(maildirfolder_path):
            os.close(os.open(maildirfolder_path, os.O_CREAT | os.O_WRONLY,
                0o666))
        return result

    def remove_folder(self, folder):
        """Delete the named folder, which must be empty."""
        path = os.path.join(self._path, '.' + folder)
        for entry in os.listdir(os.path.join(path, 'new')) + \
                     os.listdir(os.path.join(path, 'cur')):
            if len(entry) < 1 or entry[0] != '.':
                raise NotEmptyError('Folder contains message(s): %s' % folder)
        for entry in os.listdir(path):
            if entry != 'new' and entry != 'cur' and entry != 'tmp' and \
               os.path.isdir(os.path.join(path, entry)):
                raise NotEmptyError("Folder contains subdirectory '%s': %s" %
                                    (folder, entry))
        for root, dirs, files in os.walk(path, topdown=False):
            for entry in files:
                os.remove(os.path.join(root, entry))
            for entry in dirs:
                os.rmdir(os.path.join(root, entry))
        os.rmdir(path)

    def clean(self):
        """Delete old files in "tmp"."""
        now = time.time()
        for entry in os.listdir(os.path.join(self._path, 'tmp')):
            path = os.path.join(self._path, 'tmp', entry)
            if now - os.path.getatime(path) > 129600:   # 60 * 60 * 36
                os.remove(path)

    _count = 1  # This is used to generate unique file names.

    def _create_tmp(self):
        """Create a file in the tmp subdirectory and open and return it."""
        now = time.time()
        hostname = socket.gethostname()
        if '/' in hostname:
            hostname = hostname.replace('/', r'\057')
        if ':' in hostname:
            hostname = hostname.replace(':', r'\072')
        uniq = "%s.M%sP%sQ%s.%s" % (int(now), int(now % 1 * 1e6), os.getpid(),
                                    Maildir._count, hostname)
        path = os.path.join(self._path, 'tmp', uniq)
        try:
            os.stat(path)
        except OSError as e:
            if e.errno == errno.ENOENT:
                Maildir._count += 1
                try:
                    return _create_carefully(path)
                except OSError as e:
                    if e.errno != errno.EEXIST:
                        raise
            else:
                raise

        # Fall through to here if stat succeeded or open raised EEXIST.
        raise ExternalClashError('Name clash prevented file creation: %s' %
                                 path)

    def _refresh(self):
        """Update table of contents mapping."""
<<<<<<< HEAD
        if self._last_read is not None:
            for subdir in ('new', 'cur'):
                mtime = os.path.getmtime(os.path.join(self._path, subdir))
                if mtime > self._last_read:
                    break
            else:
                return

        # We record the current time - 1sec so that, if _refresh() is called
        # again in the same second, we will always re-read the mailbox
        # just in case it's been modified.  (os.path.mtime() only has
        # 1sec resolution.)  This results in a few unnecessary re-reads
        # when _refresh() is called multiple times in the same second,
        # but once the clock ticks over, we will only re-read as needed.
        now = time.time() - 1

=======
        # If it has been less than two seconds since the last _refresh() call,
        # we have to unconditionally re-read the mailbox just in case it has
        # been modified, because os.path.mtime() has a 2 sec resolution in the
        # most common worst case (FAT) and a 1 sec resolution typically.  This
        # results in a few unnecessary re-reads when _refresh() is called
        # multiple times in that interval, but once the clock ticks over, we
        # will only re-read as needed.  Because the filesystem might be being
        # served by an independent system with its own clock, we record and
        # compare with the mtimes from the filesystem.  Because the other
        # system's clock might be skewing relative to our clock, we add an
        # extra delta to our wait.  The default is one tenth second, but is an
        # instance variable and so can be adjusted if dealing with a
        # particularly skewed or irregular system.
        if time.time() - self._last_read > 2 + self._skewfactor:
            refresh = False
            for subdir in self._toc_mtimes:
                mtime = os.path.getmtime(self._paths[subdir])
                if mtime > self._toc_mtimes[subdir]:
                    refresh = True
                self._toc_mtimes[subdir] = mtime
            if not refresh:
                return
        # Refresh toc
>>>>>>> caed7fe0
        self._toc = {}
        for subdir in self._toc_mtimes:
            path = self._paths[subdir]
            for entry in os.listdir(path):
                p = os.path.join(path, entry)
                if os.path.isdir(p):
                    continue
                uniq = entry.split(self.colon)[0]
                self._toc[uniq] = os.path.join(subdir, entry)
<<<<<<< HEAD

        update_dir('new')
        update_dir('cur')

        self._last_read = now
=======
        self._last_read = time.time()
>>>>>>> caed7fe0

    def _lookup(self, key):
        """Use TOC to return subpath for given key, or raise a KeyError."""
        try:
            if os.path.exists(os.path.join(self._path, self._toc[key])):
                return self._toc[key]
        except KeyError:
            pass
        self._refresh()
        try:
            return self._toc[key]
        except KeyError:
            raise KeyError('No message with key: %s' % key)

    # This method is for backward compatibility only.
    def next(self):
        """Return the next message in a one-time iteration."""
        if not hasattr(self, '_onetime_keys'):
            self._onetime_keys = iter(self.keys())
        while True:
            try:
                return self[next(self._onetime_keys)]
            except StopIteration:
                return None
            except KeyError:
                continue


class _singlefileMailbox(Mailbox):
    """A single-file mailbox."""

    def __init__(self, path, factory=None, create=True):
        """Initialize a single-file mailbox."""
        Mailbox.__init__(self, path, factory, create)
        try:
            f = open(self._path, 'rb+')
        except IOError as e:
            if e.errno == errno.ENOENT:
                if create:
                    f = open(self._path, 'wb+')
                else:
                    raise NoSuchMailboxError(self._path)
            elif e.errno in (errno.EACCES, errno.EROFS):
                f = open(self._path, 'rb')
            else:
                raise
        self._file = f
        self._toc = None
        self._next_key = 0
        self._pending = False   # No changes require rewriting the file.
        self._locked = False
        self._file_length = None        # Used to record mailbox size

    def add(self, message):
        """Add message and return assigned key."""
        self._lookup()
        self._toc[self._next_key] = self._append_message(message)
        self._next_key += 1
        self._pending = True
        return self._next_key - 1

    def remove(self, key):
        """Remove the keyed message; raise KeyError if it doesn't exist."""
        self._lookup(key)
        del self._toc[key]
        self._pending = True

    def __setitem__(self, key, message):
        """Replace the keyed message; raise KeyError if it doesn't exist."""
        self._lookup(key)
        self._toc[key] = self._append_message(message)
        self._pending = True

    def iterkeys(self):
        """Return an iterator over keys."""
        self._lookup()
        for key in self._toc.keys():
            yield key

    def __contains__(self, key):
        """Return True if the keyed message exists, False otherwise."""
        self._lookup()
        return key in self._toc

    def __len__(self):
        """Return a count of messages in the mailbox."""
        self._lookup()
        return len(self._toc)

    def lock(self):
        """Lock the mailbox."""
        if not self._locked:
            _lock_file(self._file)
            self._locked = True

    def unlock(self):
        """Unlock the mailbox if it is locked."""
        if self._locked:
            _unlock_file(self._file)
            self._locked = False

    def flush(self):
        """Write any pending changes to disk."""
        if not self._pending:
            return

        # In order to be writing anything out at all, self._toc must
        # already have been generated (and presumably has been modified
        # by adding or deleting an item).
        assert self._toc is not None

        # Check length of self._file; if it's changed, some other process
        # has modified the mailbox since we scanned it.
        self._file.seek(0, 2)
        cur_len = self._file.tell()
        if cur_len != self._file_length:
            raise ExternalClashError('Size of mailbox file changed '
                                     '(expected %i, found %i)' %
                                     (self._file_length, cur_len))

        new_file = _create_temporary(self._path)
        try:
            new_toc = {}
            self._pre_mailbox_hook(new_file)
            for key in sorted(self._toc.keys()):
                start, stop = self._toc[key]
                self._file.seek(start)
                self._pre_message_hook(new_file)
                new_start = new_file.tell()
                while True:
                    buffer = self._file.read(min(4096,
                                                 stop - self._file.tell()))
                    if not buffer:
                        break
                    new_file.write(buffer)
                new_toc[key] = (new_start, new_file.tell())
                self._post_message_hook(new_file)
        except:
            new_file.close()
            os.remove(new_file.name)
            raise
        _sync_close(new_file)
        # self._file is about to get replaced, so no need to sync.
        self._file.close()
        try:
            os.rename(new_file.name, self._path)
        except OSError as e:
            if e.errno == errno.EEXIST or \
              (os.name == 'os2' and e.errno == errno.EACCES):
                os.remove(self._path)
                os.rename(new_file.name, self._path)
            else:
                raise
        self._file = open(self._path, 'rb+')
        self._toc = new_toc
        self._pending = False
        if self._locked:
            _lock_file(self._file, dotlock=False)

    def _pre_mailbox_hook(self, f):
        """Called before writing the mailbox to file f."""
        return

    def _pre_message_hook(self, f):
        """Called before writing each message to file f."""
        return

    def _post_message_hook(self, f):
        """Called after writing each message to file f."""
        return

    def close(self):
        """Flush and close the mailbox."""
        self.flush()
        if self._locked:
            self.unlock()
        self._file.close()  # Sync has been done by self.flush() above.

    def _lookup(self, key=None):
        """Return (start, stop) or raise KeyError."""
        if self._toc is None:
            self._generate_toc()
        if key is not None:
            try:
                return self._toc[key]
            except KeyError:
                raise KeyError('No message with key: %s' % key)

    def _append_message(self, message):
        """Append message to mailbox and return (start, stop) offsets."""
        self._file.seek(0, 2)
        before = self._file.tell()
        try:
            self._pre_message_hook(self._file)
            offsets = self._install_message(message)
            self._post_message_hook(self._file)
        except BaseException:
            self._file.truncate(before)
            raise
        self._file.flush()
        self._file_length = self._file.tell()  # Record current length of mailbox
        return offsets



class _mboxMMDF(_singlefileMailbox):
    """An mbox or MMDF mailbox."""

    _mangle_from_ = True

    def get_message(self, key):
        """Return a Message representation or raise a KeyError."""
        start, stop = self._lookup(key)
        self._file.seek(start)
        from_line = self._file.readline().replace(linesep, b'')
        string = self._file.read(stop - self._file.tell())
        msg = self._message_factory(string.replace(linesep, b'\n'))
        msg.set_from(from_line[5:].decode('ascii'))
        return msg

    def get_string(self, key, from_=False):
        """Return a string representation or raise a KeyError."""
        return email.message_from_bytes(
            self.get_bytes(key)).as_string(unixfrom=from_)

    def get_bytes(self, key, from_=False):
        """Return a string representation or raise a KeyError."""
        start, stop = self._lookup(key)
        self._file.seek(start)
        if not from_:
            self._file.readline()
        string = self._file.read(stop - self._file.tell())
        return string.replace(linesep, b'\n')

    def get_file(self, key, from_=False):
        """Return a file-like representation or raise a KeyError."""
        start, stop = self._lookup(key)
        self._file.seek(start)
        if not from_:
            self._file.readline()
        return _PartialFile(self._file, self._file.tell(), stop)

    def _install_message(self, message):
        """Format a message and blindly write to self._file."""
        from_line = None
        if isinstance(message, str):
            message = self._string_to_bytes(message)
        if isinstance(message, bytes) and message.startswith(b'From '):
            newline = message.find(b'\n')
            if newline != -1:
                from_line = message[:newline]
                message = message[newline + 1:]
            else:
                from_line = message
                message = b''
        elif isinstance(message, _mboxMMDFMessage):
            author = message.get_from().encode('ascii')
            from_line = b'From ' + author
        elif isinstance(message, email.message.Message):
            from_line = message.get_unixfrom()  # May be None.
            if from_line is not None:
                from_line = from_line.encode('ascii')
        if from_line is None:
            from_line = b'From MAILER-DAEMON ' + time.asctime(time.gmtime()).encode()
        start = self._file.tell()
        self._file.write(from_line + linesep)
        self._dump_message(message, self._file, self._mangle_from_)
        stop = self._file.tell()
        return (start, stop)


class mbox(_mboxMMDF):
    """A classic mbox mailbox."""

    _mangle_from_ = True

    def __init__(self, path, factory=None, create=True):
        """Initialize an mbox mailbox."""
        self._message_factory = mboxMessage
        _mboxMMDF.__init__(self, path, factory, create)

    def _pre_message_hook(self, f):
        """Called before writing each message to file f."""
        if f.tell() != 0:
            f.write(linesep)

    def _generate_toc(self):
        """Generate key-to-(start, stop) table of contents."""
        starts, stops = [], []
        self._file.seek(0)
        while True:
            line_pos = self._file.tell()
            line = self._file.readline()
            if line.startswith(b'From '):
                if len(stops) < len(starts):
                    stops.append(line_pos - len(linesep))
                starts.append(line_pos)
            elif not line:
                stops.append(line_pos)
                break
        self._toc = dict(enumerate(zip(starts, stops)))
        self._next_key = len(self._toc)
        self._file_length = self._file.tell()


class MMDF(_mboxMMDF):
    """An MMDF mailbox."""

    def __init__(self, path, factory=None, create=True):
        """Initialize an MMDF mailbox."""
        self._message_factory = MMDFMessage
        _mboxMMDF.__init__(self, path, factory, create)

    def _pre_message_hook(self, f):
        """Called before writing each message to file f."""
        f.write(b'\001\001\001\001' + linesep)

    def _post_message_hook(self, f):
        """Called after writing each message to file f."""
        f.write(linesep + b'\001\001\001\001' + linesep)

    def _generate_toc(self):
        """Generate key-to-(start, stop) table of contents."""
        starts, stops = [], []
        self._file.seek(0)
        next_pos = 0
        while True:
            line_pos = next_pos
            line = self._file.readline()
            next_pos = self._file.tell()
            if line.startswith(b'\001\001\001\001' + linesep):
                starts.append(next_pos)
                while True:
                    line_pos = next_pos
                    line = self._file.readline()
                    next_pos = self._file.tell()
                    if line == b'\001\001\001\001' + linesep:
                        stops.append(line_pos - len(linesep))
                        break
                    elif not line:
                        stops.append(line_pos)
                        break
            elif not line:
                break
        self._toc = dict(enumerate(zip(starts, stops)))
        self._next_key = len(self._toc)
        self._file.seek(0, 2)
        self._file_length = self._file.tell()


class MH(Mailbox):
    """An MH mailbox."""

    def __init__(self, path, factory=None, create=True):
        """Initialize an MH instance."""
        Mailbox.__init__(self, path, factory, create)
        if not os.path.exists(self._path):
            if create:
                os.mkdir(self._path, 0o700)
                os.close(os.open(os.path.join(self._path, '.mh_sequences'),
                                 os.O_CREAT | os.O_EXCL | os.O_WRONLY, 0o600))
            else:
                raise NoSuchMailboxError(self._path)
        self._locked = False

    def add(self, message):
        """Add message and return assigned key."""
        keys = self.keys()
        if len(keys) == 0:
            new_key = 1
        else:
            new_key = max(keys) + 1
        new_path = os.path.join(self._path, str(new_key))
        f = _create_carefully(new_path)
        closed = False
        try:
            if self._locked:
                _lock_file(f)
            try:
                try:
                    self._dump_message(message, f)
                except BaseException:
                    # Unlock and close so it can be deleted on Windows
                    if self._locked:
                        _unlock_file(f)
                    _sync_close(f)
                    closed = True
                    os.remove(new_path)
                    raise
                if isinstance(message, MHMessage):
                    self._dump_sequences(message, new_key)
            finally:
                if self._locked:
                    _unlock_file(f)
        finally:
            if not closed:
                _sync_close(f)
        return new_key

    def remove(self, key):
        """Remove the keyed message; raise KeyError if it doesn't exist."""
        path = os.path.join(self._path, str(key))
        try:
            f = open(path, 'rb+')
        except IOError as e:
            if e.errno == errno.ENOENT:
                raise KeyError('No message with key: %s' % key)
            else:
                raise
        else:
            f.close()
            os.remove(path)

    def __setitem__(self, key, message):
        """Replace the keyed message; raise KeyError if it doesn't exist."""
        path = os.path.join(self._path, str(key))
        try:
            f = open(path, 'rb+')
        except IOError as e:
            if e.errno == errno.ENOENT:
                raise KeyError('No message with key: %s' % key)
            else:
                raise
        try:
            if self._locked:
                _lock_file(f)
            try:
                os.close(os.open(path, os.O_WRONLY | os.O_TRUNC))
                self._dump_message(message, f)
                if isinstance(message, MHMessage):
                    self._dump_sequences(message, key)
            finally:
                if self._locked:
                    _unlock_file(f)
        finally:
            _sync_close(f)

    def get_message(self, key):
        """Return a Message representation or raise a KeyError."""
        try:
            if self._locked:
                f = open(os.path.join(self._path, str(key)), 'rb+')
            else:
                f = open(os.path.join(self._path, str(key)), 'rb')
        except IOError as e:
            if e.errno == errno.ENOENT:
                raise KeyError('No message with key: %s' % key)
            else:
                raise
        try:
            if self._locked:
                _lock_file(f)
            try:
                msg = MHMessage(f)
            finally:
                if self._locked:
                    _unlock_file(f)
        finally:
            f.close()
        for name, key_list in self.get_sequences().items():
            if key in key_list:
                msg.add_sequence(name)
        return msg

    def get_bytes(self, key):
        """Return a bytes representation or raise a KeyError."""
        try:
            if self._locked:
                f = open(os.path.join(self._path, str(key)), 'rb+')
            else:
                f = open(os.path.join(self._path, str(key)), 'rb')
        except IOError as e:
            if e.errno == errno.ENOENT:
                raise KeyError('No message with key: %s' % key)
            else:
                raise
        try:
            if self._locked:
                _lock_file(f)
            try:
                return f.read().replace(linesep, b'\n')
            finally:
                if self._locked:
                    _unlock_file(f)
        finally:
            f.close()

    def get_file(self, key):
        """Return a file-like representation or raise a KeyError."""
        try:
            f = open(os.path.join(self._path, str(key)), 'rb')
        except IOError as e:
            if e.errno == errno.ENOENT:
                raise KeyError('No message with key: %s' % key)
            else:
                raise
        return _ProxyFile(f)

    def iterkeys(self):
        """Return an iterator over keys."""
        return iter(sorted(int(entry) for entry in os.listdir(self._path)
                                      if entry.isdigit()))

    def __contains__(self, key):
        """Return True if the keyed message exists, False otherwise."""
        return os.path.exists(os.path.join(self._path, str(key)))

    def __len__(self):
        """Return a count of messages in the mailbox."""
        return len(list(self.keys()))

    def lock(self):
        """Lock the mailbox."""
        if not self._locked:
            self._file = open(os.path.join(self._path, '.mh_sequences'), 'rb+')
            _lock_file(self._file)
            self._locked = True

    def unlock(self):
        """Unlock the mailbox if it is locked."""
        if self._locked:
            _unlock_file(self._file)
            _sync_close(self._file)
            del self._file
            self._locked = False

    def flush(self):
        """Write any pending changes to the disk."""
        return

    def close(self):
        """Flush and close the mailbox."""
        if self._locked:
            self.unlock()

    def list_folders(self):
        """Return a list of folder names."""
        result = []
        for entry in os.listdir(self._path):
            if os.path.isdir(os.path.join(self._path, entry)):
                result.append(entry)
        return result

    def get_folder(self, folder):
        """Return an MH instance for the named folder."""
        return MH(os.path.join(self._path, folder),
                  factory=self._factory, create=False)

    def add_folder(self, folder):
        """Create a folder and return an MH instance representing it."""
        return MH(os.path.join(self._path, folder),
                  factory=self._factory)

    def remove_folder(self, folder):
        """Delete the named folder, which must be empty."""
        path = os.path.join(self._path, folder)
        entries = os.listdir(path)
        if entries == ['.mh_sequences']:
            os.remove(os.path.join(path, '.mh_sequences'))
        elif entries == []:
            pass
        else:
            raise NotEmptyError('Folder not empty: %s' % self._path)
        os.rmdir(path)

    def get_sequences(self):
        """Return a name-to-key-list dictionary to define each sequence."""
        results = {}
        f = open(os.path.join(self._path, '.mh_sequences'), 'r')
        try:
            all_keys = set(self.keys())
            for line in f:
                try:
                    name, contents = line.split(':')
                    keys = set()
                    for spec in contents.split():
                        if spec.isdigit():
                            keys.add(int(spec))
                        else:
                            start, stop = (int(x) for x in spec.split('-'))
                            keys.update(range(start, stop + 1))
                    results[name] = [key for key in sorted(keys) \
                                         if key in all_keys]
                    if len(results[name]) == 0:
                        del results[name]
                except ValueError:
                    raise FormatError('Invalid sequence specification: %s' %
                                      line.rstrip())
        finally:
            f.close()
        return results

    def set_sequences(self, sequences):
        """Set sequences using the given name-to-key-list dictionary."""
        f = open(os.path.join(self._path, '.mh_sequences'), 'r+')
        try:
            os.close(os.open(f.name, os.O_WRONLY | os.O_TRUNC))
            for name, keys in sequences.items():
                if len(keys) == 0:
                    continue
                f.write(name + ':')
                prev = None
                completing = False
                for key in sorted(set(keys)):
                    if key - 1 == prev:
                        if not completing:
                            completing = True
                            f.write('-')
                    elif completing:
                        completing = False
                        f.write('%s %s' % (prev, key))
                    else:
                        f.write(' %s' % key)
                    prev = key
                if completing:
                    f.write(str(prev) + '\n')
                else:
                    f.write('\n')
        finally:
            _sync_close(f)

    def pack(self):
        """Re-name messages to eliminate numbering gaps. Invalidates keys."""
        sequences = self.get_sequences()
        prev = 0
        changes = []
        for key in self.keys():
            if key - 1 != prev:
                changes.append((key, prev + 1))
                if hasattr(os, 'link'):
                    os.link(os.path.join(self._path, str(key)),
                            os.path.join(self._path, str(prev + 1)))
                    os.unlink(os.path.join(self._path, str(key)))
                else:
                    os.rename(os.path.join(self._path, str(key)),
                              os.path.join(self._path, str(prev + 1)))
            prev += 1
        self._next_key = prev + 1
        if len(changes) == 0:
            return
        for name, key_list in sequences.items():
            for old, new in changes:
                if old in key_list:
                    key_list[key_list.index(old)] = new
        self.set_sequences(sequences)

    def _dump_sequences(self, message, key):
        """Inspect a new MHMessage and update sequences appropriately."""
        pending_sequences = message.get_sequences()
        all_sequences = self.get_sequences()
        for name, key_list in all_sequences.items():
            if name in pending_sequences:
                key_list.append(key)
            elif key in key_list:
                del key_list[key_list.index(key)]
        for sequence in pending_sequences:
            if sequence not in all_sequences:
                all_sequences[sequence] = [key]
        self.set_sequences(all_sequences)


class Babyl(_singlefileMailbox):
    """An Rmail-style Babyl mailbox."""

    _special_labels = frozenset(('unseen', 'deleted', 'filed', 'answered',
                                 'forwarded', 'edited', 'resent'))

    def __init__(self, path, factory=None, create=True):
        """Initialize a Babyl mailbox."""
        _singlefileMailbox.__init__(self, path, factory, create)
        self._labels = {}

    def add(self, message):
        """Add message and return assigned key."""
        key = _singlefileMailbox.add(self, message)
        if isinstance(message, BabylMessage):
            self._labels[key] = message.get_labels()
        return key

    def remove(self, key):
        """Remove the keyed message; raise KeyError if it doesn't exist."""
        _singlefileMailbox.remove(self, key)
        if key in self._labels:
            del self._labels[key]

    def __setitem__(self, key, message):
        """Replace the keyed message; raise KeyError if it doesn't exist."""
        _singlefileMailbox.__setitem__(self, key, message)
        if isinstance(message, BabylMessage):
            self._labels[key] = message.get_labels()

    def get_message(self, key):
        """Return a Message representation or raise a KeyError."""
        start, stop = self._lookup(key)
        self._file.seek(start)
        self._file.readline()   # Skip b'1,' line specifying labels.
        original_headers = io.BytesIO()
        while True:
            line = self._file.readline()
            if line == b'*** EOOH ***' + linesep or not line:
                break
            original_headers.write(line.replace(linesep, b'\n'))
        visible_headers = io.BytesIO()
        while True:
            line = self._file.readline()
            if line == linesep or not line:
                break
            visible_headers.write(line.replace(linesep, b'\n'))
        # Read up to the stop, or to the end
        n = stop - self._file.tell()
        assert n >= 0
        body = self._file.read(n)
        body = body.replace(linesep, b'\n')
        msg = BabylMessage(original_headers.getvalue() + body)
        msg.set_visible(visible_headers.getvalue())
        if key in self._labels:
            msg.set_labels(self._labels[key])
        return msg

    def get_bytes(self, key):
        """Return a string representation or raise a KeyError."""
        start, stop = self._lookup(key)
        self._file.seek(start)
        self._file.readline()   # Skip b'1,' line specifying labels.
        original_headers = io.BytesIO()
        while True:
            line = self._file.readline()
            if line == b'*** EOOH ***' + linesep or not line:
                break
            original_headers.write(line.replace(linesep, b'\n'))
        while True:
            line = self._file.readline()
            if line == linesep or not line:
                break
        headers = original_headers.getvalue()
        n = stop - self._file.tell()
        assert n >= 0
        data = self._file.read(n)
        data = data.replace(linesep, b'\n')
        return headers + data

    def get_file(self, key):
        """Return a file-like representation or raise a KeyError."""
        return io.BytesIO(self.get_bytes(key).replace(b'\n', linesep))

    def get_labels(self):
        """Return a list of user-defined labels in the mailbox."""
        self._lookup()
        labels = set()
        for label_list in self._labels.values():
            labels.update(label_list)
        labels.difference_update(self._special_labels)
        return list(labels)

    def _generate_toc(self):
        """Generate key-to-(start, stop) table of contents."""
        starts, stops = [], []
        self._file.seek(0)
        next_pos = 0
        label_lists = []
        while True:
            line_pos = next_pos
            line = self._file.readline()
            next_pos = self._file.tell()
            if line == b'\037\014' + linesep:
                if len(stops) < len(starts):
                    stops.append(line_pos - len(linesep))
                starts.append(next_pos)
                labels = [label.strip() for label
                                        in self._file.readline()[1:].split(b',')
                                        if label.strip()]
                label_lists.append(labels)
            elif line == b'\037' or line == b'\037' + linesep:
                if len(stops) < len(starts):
                    stops.append(line_pos - len(linesep))
            elif not line:
                stops.append(line_pos - len(linesep))
                break
        self._toc = dict(enumerate(zip(starts, stops)))
        self._labels = dict(enumerate(label_lists))
        self._next_key = len(self._toc)
        self._file.seek(0, 2)
        self._file_length = self._file.tell()

    def _pre_mailbox_hook(self, f):
        """Called before writing the mailbox to file f."""
        babyl = b'BABYL OPTIONS:' + linesep
        babyl += b'Version: 5' + linesep
        labels = self.get_labels()
        labels = (label.encode() for label in labels)
        babyl += b'Labels:' + b','.join(labels) + linesep
        babyl += b'\037'
        f.write(babyl)

    def _pre_message_hook(self, f):
        """Called before writing each message to file f."""
        f.write(b'\014' + linesep)

    def _post_message_hook(self, f):
        """Called after writing each message to file f."""
        f.write(linesep + b'\037')

    def _install_message(self, message):
        """Write message contents and return (start, stop)."""
        start = self._file.tell()
        if isinstance(message, BabylMessage):
            special_labels = []
            labels = []
            for label in message.get_labels():
                if label in self._special_labels:
                    special_labels.append(label)
                else:
                    labels.append(label)
            self._file.write(b'1')
            for label in special_labels:
                self._file.write(b', ' + label.encode())
            self._file.write(b',,')
            for label in labels:
                self._file.write(b' ' + label.encode() + b',')
            self._file.write(linesep)
        else:
            self._file.write(b'1,,' + linesep)
        if isinstance(message, email.message.Message):
            orig_buffer = io.BytesIO()
            orig_generator = email.generator.BytesGenerator(orig_buffer, False, 0)
            orig_generator.flatten(message)
            orig_buffer.seek(0)
            while True:
                line = orig_buffer.readline()
                self._file.write(line.replace(b'\n', linesep))
                if line == b'\n' or not line:
                    break
            self._file.write(b'*** EOOH ***' + linesep)
            if isinstance(message, BabylMessage):
                vis_buffer = io.BytesIO()
                vis_generator = email.generator.BytesGenerator(vis_buffer, False, 0)
                vis_generator.flatten(message.get_visible())
                while True:
                    line = vis_buffer.readline()
                    self._file.write(line.replace(b'\n', linesep))
                    if line == b'\n' or not line:
                        break
            else:
                orig_buffer.seek(0)
                while True:
                    line = orig_buffer.readline()
                    self._file.write(line.replace(b'\n', linesep))
                    if line == b'\n' or not line:
                        break
            while True:
                buffer = orig_buffer.read(4096) # Buffer size is arbitrary.
                if not buffer:
                    break
                self._file.write(buffer.replace(b'\n', linesep))
        elif isinstance(message, (bytes, str, io.StringIO)):
            if isinstance(message, io.StringIO):
                warnings.warn("Use of StringIO input is deprecated, "
                    "use BytesIO instead", DeprecationWarning, 3)
                message = message.getvalue()
            if isinstance(message, str):
                message = self._string_to_bytes(message)
            body_start = message.find(b'\n\n') + 2
            if body_start - 2 != -1:
                self._file.write(message[:body_start].replace(b'\n', linesep))
                self._file.write(b'*** EOOH ***' + linesep)
                self._file.write(message[:body_start].replace(b'\n', linesep))
                self._file.write(message[body_start:].replace(b'\n', linesep))
            else:
                self._file.write(b'*** EOOH ***' + linesep + linesep)
                self._file.write(message.replace(b'\n', linesep))
        elif hasattr(message, 'readline'):
            if hasattr(message, 'buffer'):
                warnings.warn("Use of text mode files is deprecated, "
                    "use a binary mode file instead", DeprecationWarning, 3)
                message = message.buffer
            original_pos = message.tell()
            first_pass = True
            while True:
                line = message.readline()
                # Universal newline support.
                if line.endswith(b'\r\n'):
                    line = line[:-2] + b'\n'
                elif line.endswith(b'\r'):
                    line = line[:-1] + b'\n'
                self._file.write(line.replace(b'\n', linesep))
                if line == b'\n' or not line:
                    self._file.write(b'*** EOOH ***' + linesep)
                    if first_pass:
                        first_pass = False
                        message.seek(original_pos)
                    else:
                        break
            while True:
                buffer = message.read(4096)     # Buffer size is arbitrary.
                if not buffer:
                    break
                self._file.write(buffer.replace(b'\n', linesep))
        else:
            raise TypeError('Invalid message type: %s' % type(message))
        stop = self._file.tell()
        return (start, stop)


class Message(email.message.Message):
    """Message with mailbox-format-specific properties."""

    def __init__(self, message=None):
        """Initialize a Message instance."""
        if isinstance(message, email.message.Message):
            self._become_message(copy.deepcopy(message))
            if isinstance(message, Message):
                message._explain_to(self)
        elif isinstance(message, bytes):
            self._become_message(email.message_from_bytes(message))
        elif isinstance(message, str):
            self._become_message(email.message_from_string(message))
        elif isinstance(message, io.TextIOWrapper):
            self._become_message(email.message_from_file(message))
        elif hasattr(message, "read"):
            self._become_message(email.message_from_binary_file(message))
        elif message is None:
            email.message.Message.__init__(self)
        else:
            raise TypeError('Invalid message type: %s' % type(message))

    def _become_message(self, message):
        """Assume the non-format-specific state of message."""
        for name in ('_headers', '_unixfrom', '_payload', '_charset',
                     'preamble', 'epilogue', 'defects', '_default_type'):
            self.__dict__[name] = message.__dict__[name]

    def _explain_to(self, message):
        """Copy format-specific state to message insofar as possible."""
        if isinstance(message, Message):
            return  # There's nothing format-specific to explain.
        else:
            raise TypeError('Cannot convert to specified type')


class MaildirMessage(Message):
    """Message with Maildir-specific properties."""

    def __init__(self, message=None):
        """Initialize a MaildirMessage instance."""
        self._subdir = 'new'
        self._info = ''
        self._date = time.time()
        Message.__init__(self, message)

    def get_subdir(self):
        """Return 'new' or 'cur'."""
        return self._subdir

    def set_subdir(self, subdir):
        """Set subdir to 'new' or 'cur'."""
        if subdir == 'new' or subdir == 'cur':
            self._subdir = subdir
        else:
            raise ValueError("subdir must be 'new' or 'cur': %s" % subdir)

    def get_flags(self):
        """Return as a string the flags that are set."""
        if self._info.startswith('2,'):
            return self._info[2:]
        else:
            return ''

    def set_flags(self, flags):
        """Set the given flags and unset all others."""
        self._info = '2,' + ''.join(sorted(flags))

    def add_flag(self, flag):
        """Set the given flag(s) without changing others."""
        self.set_flags(''.join(set(self.get_flags()) | set(flag)))

    def remove_flag(self, flag):
        """Unset the given string flag(s) without changing others."""
        if self.get_flags():
            self.set_flags(''.join(set(self.get_flags()) - set(flag)))

    def get_date(self):
        """Return delivery date of message, in seconds since the epoch."""
        return self._date

    def set_date(self, date):
        """Set delivery date of message, in seconds since the epoch."""
        try:
            self._date = float(date)
        except ValueError:
            raise TypeError("can't convert to float: %s" % date)

    def get_info(self):
        """Get the message's "info" as a string."""
        return self._info

    def set_info(self, info):
        """Set the message's "info" string."""
        if isinstance(info, str):
            self._info = info
        else:
            raise TypeError('info must be a string: %s' % type(info))

    def _explain_to(self, message):
        """Copy Maildir-specific state to message insofar as possible."""
        if isinstance(message, MaildirMessage):
            message.set_flags(self.get_flags())
            message.set_subdir(self.get_subdir())
            message.set_date(self.get_date())
        elif isinstance(message, _mboxMMDFMessage):
            flags = set(self.get_flags())
            if 'S' in flags:
                message.add_flag('R')
            if self.get_subdir() == 'cur':
                message.add_flag('O')
            if 'T' in flags:
                message.add_flag('D')
            if 'F' in flags:
                message.add_flag('F')
            if 'R' in flags:
                message.add_flag('A')
            message.set_from('MAILER-DAEMON', time.gmtime(self.get_date()))
        elif isinstance(message, MHMessage):
            flags = set(self.get_flags())
            if 'S' not in flags:
                message.add_sequence('unseen')
            if 'R' in flags:
                message.add_sequence('replied')
            if 'F' in flags:
                message.add_sequence('flagged')
        elif isinstance(message, BabylMessage):
            flags = set(self.get_flags())
            if 'S' not in flags:
                message.add_label('unseen')
            if 'T' in flags:
                message.add_label('deleted')
            if 'R' in flags:
                message.add_label('answered')
            if 'P' in flags:
                message.add_label('forwarded')
        elif isinstance(message, Message):
            pass
        else:
            raise TypeError('Cannot convert to specified type: %s' %
                            type(message))


class _mboxMMDFMessage(Message):
    """Message with mbox- or MMDF-specific properties."""

    def __init__(self, message=None):
        """Initialize an mboxMMDFMessage instance."""
        self.set_from('MAILER-DAEMON', True)
        if isinstance(message, email.message.Message):
            unixfrom = message.get_unixfrom()
            if unixfrom is not None and unixfrom.startswith('From '):
                self.set_from(unixfrom[5:])
        Message.__init__(self, message)

    def get_from(self):
        """Return contents of "From " line."""
        return self._from

    def set_from(self, from_, time_=None):
        """Set "From " line, formatting and appending time_ if specified."""
        if time_ is not None:
            if time_ is True:
                time_ = time.gmtime()
            from_ += ' ' + time.asctime(time_)
        self._from = from_

    def get_flags(self):
        """Return as a string the flags that are set."""
        return self.get('Status', '') + self.get('X-Status', '')

    def set_flags(self, flags):
        """Set the given flags and unset all others."""
        flags = set(flags)
        status_flags, xstatus_flags = '', ''
        for flag in ('R', 'O'):
            if flag in flags:
                status_flags += flag
                flags.remove(flag)
        for flag in ('D', 'F', 'A'):
            if flag in flags:
                xstatus_flags += flag
                flags.remove(flag)
        xstatus_flags += ''.join(sorted(flags))
        try:
            self.replace_header('Status', status_flags)
        except KeyError:
            self.add_header('Status', status_flags)
        try:
            self.replace_header('X-Status', xstatus_flags)
        except KeyError:
            self.add_header('X-Status', xstatus_flags)

    def add_flag(self, flag):
        """Set the given flag(s) without changing others."""
        self.set_flags(''.join(set(self.get_flags()) | set(flag)))

    def remove_flag(self, flag):
        """Unset the given string flag(s) without changing others."""
        if 'Status' in self or 'X-Status' in self:
            self.set_flags(''.join(set(self.get_flags()) - set(flag)))

    def _explain_to(self, message):
        """Copy mbox- or MMDF-specific state to message insofar as possible."""
        if isinstance(message, MaildirMessage):
            flags = set(self.get_flags())
            if 'O' in flags:
                message.set_subdir('cur')
            if 'F' in flags:
                message.add_flag('F')
            if 'A' in flags:
                message.add_flag('R')
            if 'R' in flags:
                message.add_flag('S')
            if 'D' in flags:
                message.add_flag('T')
            del message['status']
            del message['x-status']
            maybe_date = ' '.join(self.get_from().split()[-5:])
            try:
                message.set_date(calendar.timegm(time.strptime(maybe_date,
                                                      '%a %b %d %H:%M:%S %Y')))
            except (ValueError, OverflowError):
                pass
        elif isinstance(message, _mboxMMDFMessage):
            message.set_flags(self.get_flags())
            message.set_from(self.get_from())
        elif isinstance(message, MHMessage):
            flags = set(self.get_flags())
            if 'R' not in flags:
                message.add_sequence('unseen')
            if 'A' in flags:
                message.add_sequence('replied')
            if 'F' in flags:
                message.add_sequence('flagged')
            del message['status']
            del message['x-status']
        elif isinstance(message, BabylMessage):
            flags = set(self.get_flags())
            if 'R' not in flags:
                message.add_label('unseen')
            if 'D' in flags:
                message.add_label('deleted')
            if 'A' in flags:
                message.add_label('answered')
            del message['status']
            del message['x-status']
        elif isinstance(message, Message):
            pass
        else:
            raise TypeError('Cannot convert to specified type: %s' %
                            type(message))


class mboxMessage(_mboxMMDFMessage):
    """Message with mbox-specific properties."""


class MHMessage(Message):
    """Message with MH-specific properties."""

    def __init__(self, message=None):
        """Initialize an MHMessage instance."""
        self._sequences = []
        Message.__init__(self, message)

    def get_sequences(self):
        """Return a list of sequences that include the message."""
        return self._sequences[:]

    def set_sequences(self, sequences):
        """Set the list of sequences that include the message."""
        self._sequences = list(sequences)

    def add_sequence(self, sequence):
        """Add sequence to list of sequences including the message."""
        if isinstance(sequence, str):
            if not sequence in self._sequences:
                self._sequences.append(sequence)
        else:
            raise TypeError('sequence type must be str: %s' % type(sequence))

    def remove_sequence(self, sequence):
        """Remove sequence from the list of sequences including the message."""
        try:
            self._sequences.remove(sequence)
        except ValueError:
            pass

    def _explain_to(self, message):
        """Copy MH-specific state to message insofar as possible."""
        if isinstance(message, MaildirMessage):
            sequences = set(self.get_sequences())
            if 'unseen' in sequences:
                message.set_subdir('cur')
            else:
                message.set_subdir('cur')
                message.add_flag('S')
            if 'flagged' in sequences:
                message.add_flag('F')
            if 'replied' in sequences:
                message.add_flag('R')
        elif isinstance(message, _mboxMMDFMessage):
            sequences = set(self.get_sequences())
            if 'unseen' not in sequences:
                message.add_flag('RO')
            else:
                message.add_flag('O')
            if 'flagged' in sequences:
                message.add_flag('F')
            if 'replied' in sequences:
                message.add_flag('A')
        elif isinstance(message, MHMessage):
            for sequence in self.get_sequences():
                message.add_sequence(sequence)
        elif isinstance(message, BabylMessage):
            sequences = set(self.get_sequences())
            if 'unseen' in sequences:
                message.add_label('unseen')
            if 'replied' in sequences:
                message.add_label('answered')
        elif isinstance(message, Message):
            pass
        else:
            raise TypeError('Cannot convert to specified type: %s' %
                            type(message))


class BabylMessage(Message):
    """Message with Babyl-specific properties."""

    def __init__(self, message=None):
        """Initialize an BabylMessage instance."""
        self._labels = []
        self._visible = Message()
        Message.__init__(self, message)

    def get_labels(self):
        """Return a list of labels on the message."""
        return self._labels[:]

    def set_labels(self, labels):
        """Set the list of labels on the message."""
        self._labels = list(labels)

    def add_label(self, label):
        """Add label to list of labels on the message."""
        if isinstance(label, str):
            if label not in self._labels:
                self._labels.append(label)
        else:
            raise TypeError('label must be a string: %s' % type(label))

    def remove_label(self, label):
        """Remove label from the list of labels on the message."""
        try:
            self._labels.remove(label)
        except ValueError:
            pass

    def get_visible(self):
        """Return a Message representation of visible headers."""
        return Message(self._visible)

    def set_visible(self, visible):
        """Set the Message representation of visible headers."""
        self._visible = Message(visible)

    def update_visible(self):
        """Update and/or sensibly generate a set of visible headers."""
        for header in self._visible.keys():
            if header in self:
                self._visible.replace_header(header, self[header])
            else:
                del self._visible[header]
        for header in ('Date', 'From', 'Reply-To', 'To', 'CC', 'Subject'):
            if header in self and header not in self._visible:
                self._visible[header] = self[header]

    def _explain_to(self, message):
        """Copy Babyl-specific state to message insofar as possible."""
        if isinstance(message, MaildirMessage):
            labels = set(self.get_labels())
            if 'unseen' in labels:
                message.set_subdir('cur')
            else:
                message.set_subdir('cur')
                message.add_flag('S')
            if 'forwarded' in labels or 'resent' in labels:
                message.add_flag('P')
            if 'answered' in labels:
                message.add_flag('R')
            if 'deleted' in labels:
                message.add_flag('T')
        elif isinstance(message, _mboxMMDFMessage):
            labels = set(self.get_labels())
            if 'unseen' not in labels:
                message.add_flag('RO')
            else:
                message.add_flag('O')
            if 'deleted' in labels:
                message.add_flag('D')
            if 'answered' in labels:
                message.add_flag('A')
        elif isinstance(message, MHMessage):
            labels = set(self.get_labels())
            if 'unseen' in labels:
                message.add_sequence('unseen')
            if 'answered' in labels:
                message.add_sequence('replied')
        elif isinstance(message, BabylMessage):
            message.set_visible(self.get_visible())
            for label in self.get_labels():
                message.add_label(label)
        elif isinstance(message, Message):
            pass
        else:
            raise TypeError('Cannot convert to specified type: %s' %
                            type(message))


class MMDFMessage(_mboxMMDFMessage):
    """Message with MMDF-specific properties."""


class _ProxyFile:
    """A read-only wrapper of a file."""

    def __init__(self, f, pos=None):
        """Initialize a _ProxyFile."""
        self._file = f
        if pos is None:
            self._pos = f.tell()
        else:
            self._pos = pos

    def read(self, size=None):
        """Read bytes."""
        return self._read(size, self._file.read)

    def read1(self, size=None):
        """Read bytes."""
        return self._read(size, self._file.read1)

    def readline(self, size=None):
        """Read a line."""
        return self._read(size, self._file.readline)

    def readlines(self, sizehint=None):
        """Read multiple lines."""
        result = []
        for line in self:
            result.append(line)
            if sizehint is not None:
                sizehint -= len(line)
                if sizehint <= 0:
                    break
        return result

    def __iter__(self):
        """Iterate over lines."""
        while True:
            line = self.readline()
            if not line:
                raise StopIteration
            yield line

    def tell(self):
        """Return the position."""
        return self._pos

    def seek(self, offset, whence=0):
        """Change position."""
        if whence == 1:
            self._file.seek(self._pos)
        self._file.seek(offset, whence)
        self._pos = self._file.tell()

    def close(self):
        """Close the file."""
        if hasattr(self._file, 'close'):
            self._file.close()
        del self._file

    def _read(self, size, read_method):
        """Read size bytes using read_method."""
        if size is None:
            size = -1
        self._file.seek(self._pos)
        result = read_method(size)
        self._pos = self._file.tell()
        return result

    def __enter__(self):
        """Context manager protocol support."""
        return self

    def __exit__(self, *exc):
        self.close()

    def readable(self):
        return self._file.readable()

    def writable(self):
        return self._file.writable()

    def seekable(self):
        return self._file.seekable()

    def flush(self):
        return self._file.flush()

    @property
    def closed(self):
        return self._file.closed


class _PartialFile(_ProxyFile):
    """A read-only wrapper of part of a file."""

    def __init__(self, f, start=None, stop=None):
        """Initialize a _PartialFile."""
        _ProxyFile.__init__(self, f, start)
        self._start = start
        self._stop = stop

    def tell(self):
        """Return the position with respect to start."""
        return _ProxyFile.tell(self) - self._start

    def seek(self, offset, whence=0):
        """Change position, possibly with respect to start or stop."""
        if whence == 0:
            self._pos = self._start
            whence = 1
        elif whence == 2:
            self._pos = self._stop
            whence = 1
        _ProxyFile.seek(self, offset, whence)

    def _read(self, size, read_method):
        """Read size bytes using read_method, honoring start and stop."""
        remaining = self._stop - self._pos
        if remaining <= 0:
            return b''
        if size is None or size < 0 or size > remaining:
            size = remaining
        return _ProxyFile._read(self, size, read_method)

    def close(self):
        # do *not* close the underlying file object for partial files,
        # since it's global to the mailbox object
        del self._file


def _lock_file(f, dotlock=True):
    """Lock file f using lockf and dot locking."""
    dotlock_done = False
    try:
        if fcntl:
            try:
                fcntl.lockf(f, fcntl.LOCK_EX | fcntl.LOCK_NB)
            except IOError as e:
                if e.errno in (errno.EAGAIN, errno.EACCES, errno.EROFS):
                    raise ExternalClashError('lockf: lock unavailable: %s' %
                                             f.name)
                else:
                    raise
        if dotlock:
            try:
                pre_lock = _create_temporary(f.name + '.lock')
                pre_lock.close()
            except IOError as e:
                if e.errno in (errno.EACCES, errno.EROFS):
                    return  # Without write access, just skip dotlocking.
                else:
                    raise
            try:
                if hasattr(os, 'link'):
                    os.link(pre_lock.name, f.name + '.lock')
                    dotlock_done = True
                    os.unlink(pre_lock.name)
                else:
                    os.rename(pre_lock.name, f.name + '.lock')
                    dotlock_done = True
            except OSError as e:
                if e.errno == errno.EEXIST or \
                  (os.name == 'os2' and e.errno == errno.EACCES):
                    os.remove(pre_lock.name)
                    raise ExternalClashError('dot lock unavailable: %s' %
                                             f.name)
                else:
                    raise
    except:
        if fcntl:
            fcntl.lockf(f, fcntl.LOCK_UN)
        if dotlock_done:
            os.remove(f.name + '.lock')
        raise

def _unlock_file(f):
    """Unlock file f using lockf and dot locking."""
    if fcntl:
        fcntl.lockf(f, fcntl.LOCK_UN)
    if os.path.exists(f.name + '.lock'):
        os.remove(f.name + '.lock')

def _create_carefully(path):
    """Create a file if it doesn't exist and open for reading and writing."""
    fd = os.open(path, os.O_CREAT | os.O_EXCL | os.O_RDWR, 0o666)
    try:
        return open(path, 'rb+')
    finally:
        os.close(fd)

def _create_temporary(path):
    """Create a temp file based on path and open for reading and writing."""
    return _create_carefully('%s.%s.%s.%s' % (path, int(time.time()),
                                              socket.gethostname(),
                                              os.getpid()))

def _sync_flush(f):
    """Ensure changes to file f are physically on disk."""
    f.flush()
    if hasattr(os, 'fsync'):
        os.fsync(f.fileno())

def _sync_close(f):
    """Close file f, ensuring all changes are physically on disk."""
    _sync_flush(f)
    f.close()


class Error(Exception):
    """Raised for module-specific errors."""

class NoSuchMailboxError(Error):
    """The specified mailbox does not exist and won't be created."""

class NotEmptyError(Error):
    """The specified mailbox is not empty and deletion was requested."""

class ExternalClashError(Error):
    """Another process caused an action to fail."""

class FormatError(Error):
    """A file appears to have an invalid format."""<|MERGE_RESOLUTION|>--- conflicted
+++ resolved
@@ -505,24 +505,6 @@
 
     def _refresh(self):
         """Update table of contents mapping."""
-<<<<<<< HEAD
-        if self._last_read is not None:
-            for subdir in ('new', 'cur'):
-                mtime = os.path.getmtime(os.path.join(self._path, subdir))
-                if mtime > self._last_read:
-                    break
-            else:
-                return
-
-        # We record the current time - 1sec so that, if _refresh() is called
-        # again in the same second, we will always re-read the mailbox
-        # just in case it's been modified.  (os.path.mtime() only has
-        # 1sec resolution.)  This results in a few unnecessary re-reads
-        # when _refresh() is called multiple times in the same second,
-        # but once the clock ticks over, we will only re-read as needed.
-        now = time.time() - 1
-
-=======
         # If it has been less than two seconds since the last _refresh() call,
         # we have to unconditionally re-read the mailbox just in case it has
         # been modified, because os.path.mtime() has a 2 sec resolution in the
@@ -546,7 +528,6 @@
             if not refresh:
                 return
         # Refresh toc
->>>>>>> caed7fe0
         self._toc = {}
         for subdir in self._toc_mtimes:
             path = self._paths[subdir]
@@ -556,15 +537,7 @@
                     continue
                 uniq = entry.split(self.colon)[0]
                 self._toc[uniq] = os.path.join(subdir, entry)
-<<<<<<< HEAD
-
-        update_dir('new')
-        update_dir('cur')
-
-        self._last_read = now
-=======
         self._last_read = time.time()
->>>>>>> caed7fe0
 
     def _lookup(self, key):
         """Use TOC to return subpath for given key, or raise a KeyError."""
