import sys
import os
import io
import shutil
import io
from hashlib import md5
import errno

import unittest
import tarfile

from test import support

# Check for our compression modules.
try:
    import gzip
    gzip.GzipFile
except (ImportError, AttributeError):
    gzip = None
try:
    import bz2
except ImportError:
    bz2 = None

def md5sum(data):
    return md5(data).hexdigest()

TEMPDIR = os.path.abspath(support.TESTFN) + "-tardir"
tarname = support.findfile("testtar.tar")
gzipname = os.path.join(TEMPDIR, "testtar.tar.gz")
bz2name = os.path.join(TEMPDIR, "testtar.tar.bz2")
tmpname = os.path.join(TEMPDIR, "tmp.tar")

md5_regtype = "65f477c818ad9e15f7feab0c6d37742f"
md5_sparse = "a54fbc4ca4f4399a90e1b27164012fc6"


class ReadTest(unittest.TestCase):

    tarname = tarname
    mode = "r:"

    def setUp(self):
        self.tar = tarfile.open(self.tarname, mode=self.mode, encoding="iso8859-1")

    def tearDown(self):
        self.tar.close()


class UstarReadTest(ReadTest):

    def test_fileobj_regular_file(self):
        tarinfo = self.tar.getmember("ustar/regtype")
        fobj = self.tar.extractfile(tarinfo)
        try:
            data = fobj.read()
            self.assertTrue((len(data), md5sum(data)) == (tarinfo.size, md5_regtype),
                    "regular file extraction failed")
        finally:
            fobj.close()

    def test_fileobj_readlines(self):
        self.tar.extract("ustar/regtype", TEMPDIR)
        tarinfo = self.tar.getmember("ustar/regtype")
        with open(os.path.join(TEMPDIR, "ustar/regtype"), "r") as fobj1:
            lines1 = fobj1.readlines()

        fobj = self.tar.extractfile(tarinfo)
        try:
            fobj2 = io.TextIOWrapper(fobj)
            lines2 = fobj2.readlines()
            self.assertTrue(lines1 == lines2,
                    "fileobj.readlines() failed")
            self.assertTrue(len(lines2) == 114,
                    "fileobj.readlines() failed")
            self.assertTrue(lines2[83] ==
                    "I will gladly admit that Python is not the fastest running scripting language.\n",
                    "fileobj.readlines() failed")
        finally:
            fobj.close()

    def test_fileobj_iter(self):
        self.tar.extract("ustar/regtype", TEMPDIR)
        tarinfo = self.tar.getmember("ustar/regtype")
        with open(os.path.join(TEMPDIR, "ustar/regtype"), "rU") as fobj1:
            lines1 = fobj1.readlines()
        fobj2 = self.tar.extractfile(tarinfo)
        try:
            lines2 = list(io.TextIOWrapper(fobj2))
            self.assertTrue(lines1 == lines2,
                         "fileobj.__iter__() failed")
        finally:
            fobj2.close()

    def test_fileobj_seek(self):
        self.tar.extract("ustar/regtype", TEMPDIR)
        with open(os.path.join(TEMPDIR, "ustar/regtype"), "rb") as fobj:
            data = fobj.read()

        tarinfo = self.tar.getmember("ustar/regtype")
        fobj = self.tar.extractfile(tarinfo)

        text = fobj.read()
        fobj.seek(0)
        self.assertEqual(0, fobj.tell(),
                     "seek() to file's start failed")
        fobj.seek(2048, 0)
        self.assertEqual(2048, fobj.tell(),
                     "seek() to absolute position failed")
        fobj.seek(-1024, 1)
        self.assertEqual(1024, fobj.tell(),
                     "seek() to negative relative position failed")
        fobj.seek(1024, 1)
        self.assertEqual(2048, fobj.tell(),
                     "seek() to positive relative position failed")
        s = fobj.read(10)
        self.assertTrue(s == data[2048:2058],
                     "read() after seek failed")
        fobj.seek(0, 2)
        self.assertEqual(tarinfo.size, fobj.tell(),
                     "seek() to file's end failed")
        self.assertTrue(fobj.read() == b"",
                     "read() at file's end did not return empty string")
        fobj.seek(-tarinfo.size, 2)
        self.assertEqual(0, fobj.tell(),
                     "relative seek() to file's end failed")
        fobj.seek(512)
        s1 = fobj.readlines()
        fobj.seek(512)
        s2 = fobj.readlines()
        self.assertTrue(s1 == s2,
                     "readlines() after seek failed")
        fobj.seek(0)
        self.assertEqual(len(fobj.readline()), fobj.tell(),
                     "tell() after readline() failed")
        fobj.seek(512)
        self.assertTrue(len(fobj.readline()) + 512 == fobj.tell(),
                     "tell() after seek() and readline() failed")
        fobj.seek(0)
        line = fobj.readline()
        self.assertEqual(fobj.read(), data[len(line):],
                     "read() after readline() failed")
        fobj.close()

    # Test if symbolic and hard links are resolved by extractfile().  The
    # test link members each point to a regular member whose data is
    # supposed to be exported.
    def _test_fileobj_link(self, lnktype, regtype):
        a = self.tar.extractfile(lnktype)
        b = self.tar.extractfile(regtype)
        try:
            self.assertEqual(a.name, b.name)
        finally:
            a.close()
            b.close()

    def test_fileobj_link1(self):
        self._test_fileobj_link("ustar/lnktype", "ustar/regtype")

    def test_fileobj_link2(self):
        self._test_fileobj_link("./ustar/linktest2/lnktype", "ustar/linktest1/regtype")

    def test_fileobj_symlink1(self):
        self._test_fileobj_link("ustar/symtype", "ustar/regtype")

    def test_fileobj_symlink2(self):
        self._test_fileobj_link("./ustar/linktest2/symtype", "ustar/linktest1/regtype")


class CommonReadTest(ReadTest):

    def test_empty_tarfile(self):
        # Test for issue6123: Allow opening empty archives.
        # This test checks if tarfile.open() is able to open an empty tar
        # archive successfully. Note that an empty tar archive is not the
        # same as an empty file!
        with tarfile.open(tmpname, self.mode.replace("r", "w")):
            pass
        try:
            tar = tarfile.open(tmpname, self.mode)
            tar.getnames()
        except tarfile.ReadError:
            self.fail("tarfile.open() failed on empty archive")
        else:
            self.assertListEqual(tar.getmembers(), [])
        finally:
            tar.close()

    def test_null_tarfile(self):
        # Test for issue6123: Allow opening empty archives.
        # This test guarantees that tarfile.open() does not treat an empty
        # file as an empty tar archive.
        with open(tmpname, "wb"):
            pass
        self.assertRaises(tarfile.ReadError, tarfile.open, tmpname, self.mode)
        self.assertRaises(tarfile.ReadError, tarfile.open, tmpname)

    def test_ignore_zeros(self):
        # Test TarFile's ignore_zeros option.
        if self.mode.endswith(":gz"):
            _open = gzip.GzipFile
        elif self.mode.endswith(":bz2"):
            _open = bz2.BZ2File
        else:
            _open = open

        for char in (b'\0', b'a'):
            # Test if EOFHeaderError ('\0') and InvalidHeaderError ('a')
            # are ignored correctly.
            with _open(tmpname, "wb") as fobj:
                fobj.write(char * 1024)
                fobj.write(tarfile.TarInfo("foo").tobuf())

            tar = tarfile.open(tmpname, mode="r", ignore_zeros=True)
            try:
                self.assertListEqual(tar.getnames(), ["foo"],
                    "ignore_zeros=True should have skipped the %r-blocks" % char)
            finally:
                tar.close()


class MiscReadTest(CommonReadTest):

    def test_no_name_argument(self):
        with open(self.tarname, "rb") as fobj:
            tar = tarfile.open(fileobj=fobj, mode=self.mode)
            self.assertEqual(tar.name, os.path.abspath(fobj.name))

    def test_no_name_attribute(self):
        with open(self.tarname, "rb") as fobj:
            data = fobj.read()
        fobj = io.BytesIO(data)
        self.assertRaises(AttributeError, getattr, fobj, "name")
        tar = tarfile.open(fileobj=fobj, mode=self.mode)
        self.assertEqual(tar.name, None)

    def test_empty_name_attribute(self):
        with open(self.tarname, "rb") as fobj:
            data = fobj.read()
        fobj = io.BytesIO(data)
        fobj.name = ""
        with tarfile.open(fileobj=fobj, mode=self.mode) as tar:
            self.assertEqual(tar.name, None)

    def test_fileobj_with_offset(self):
        # Skip the first member and store values from the second member
        # of the testtar.
        tar = tarfile.open(self.tarname, mode=self.mode)
        try:
            tar.next()
            t = tar.next()
            name = t.name
            offset = t.offset
            f = tar.extractfile(t)
            data = f.read()
            f.close()
        finally:
            tar.close()

        # Open the testtar and seek to the offset of the second member.
        if self.mode.endswith(":gz"):
            _open = gzip.GzipFile
        elif self.mode.endswith(":bz2"):
            _open = bz2.BZ2File
        else:
            _open = open
        fobj = _open(self.tarname, "rb")
        try:
            fobj.seek(offset)

            # Test if the tarfile starts with the second member.
            tar = tar.open(self.tarname, mode="r:", fileobj=fobj)
            t = tar.next()
            self.assertEqual(t.name, name)
            # Read to the end of fileobj and test if seeking back to the
            # beginning works.
            tar.getmembers()
            self.assertEqual(tar.extractfile(t).read(), data,
                    "seek back did not work")
            tar.close()
        finally:
            fobj.close()

    def test_fail_comp(self):
        # For Gzip and Bz2 Tests: fail with a ReadError on an uncompressed file.
        if self.mode == "r:":
            return
        self.assertRaises(tarfile.ReadError, tarfile.open, tarname, self.mode)
        with open(tarname, "rb") as fobj:
            self.assertRaises(tarfile.ReadError, tarfile.open,
                              fileobj=fobj, mode=self.mode)

    def test_v7_dirtype(self):
        # Test old style dirtype member (bug #1336623):
        # Old V7 tars create directory members using an AREGTYPE
        # header with a "/" appended to the filename field.
        tarinfo = self.tar.getmember("misc/dirtype-old-v7")
        self.assertTrue(tarinfo.type == tarfile.DIRTYPE,
                "v7 dirtype failed")

    def test_xstar_type(self):
        # The xstar format stores extra atime and ctime fields inside the
        # space reserved for the prefix field. The prefix field must be
        # ignored in this case, otherwise it will mess up the name.
        try:
            self.tar.getmember("misc/regtype-xstar")
        except KeyError:
            self.fail("failed to find misc/regtype-xstar (mangled prefix?)")

    def test_check_members(self):
        for tarinfo in self.tar:
            self.assertTrue(int(tarinfo.mtime) == 0o7606136617,
                    "wrong mtime for %s" % tarinfo.name)
            if not tarinfo.name.startswith("ustar/"):
                continue
            self.assertTrue(tarinfo.uname == "tarfile",
                    "wrong uname for %s" % tarinfo.name)

    def test_find_members(self):
        self.assertTrue(self.tar.getmembers()[-1].name == "misc/eof",
                "could not find all members")

    @unittest.skipUnless(hasattr(os, "link"),
                         "Missing hardlink implementation")
    @support.skip_unless_symlink
    def test_extract_hardlink(self):
        # Test hardlink extraction (e.g. bug #857297).
        tar = tarfile.open(tarname, errorlevel=1, encoding="iso8859-1")

        try:
            tar.extract("ustar/regtype", TEMPDIR)
            try:
                tar.extract("ustar/lnktype", TEMPDIR)
            except EnvironmentError as e:
                if e.errno == errno.ENOENT:
                    self.fail("hardlink not extracted properly")

            with open(os.path.join(TEMPDIR, "ustar/lnktype"), "rb") as f:
                data = f.read()
            self.assertEqual(md5sum(data), md5_regtype)

            try:
                tar.extract("ustar/symtype", TEMPDIR)
            except EnvironmentError as e:
                if e.errno == errno.ENOENT:
                    self.fail("symlink not extracted properly")

            with open(os.path.join(TEMPDIR, "ustar/symtype"), "rb") as f:
                data = f.read()
            self.assertEqual(md5sum(data), md5_regtype)
        finally:
            tar.close()

    def test_extractall(self):
        # Test if extractall() correctly restores directory permissions
        # and times (see issue1735).
        tar = tarfile.open(tarname, encoding="iso8859-1")
        DIR = os.path.join(TEMPDIR, "extractall")
        os.mkdir(DIR)
        try:
            directories = [t for t in tar if t.isdir()]
            tar.extractall(DIR, directories)
            for tarinfo in directories:
                path = os.path.join(DIR, tarinfo.name)
                if sys.platform != "win32":
                    # Win32 has no support for fine grained permissions.
                    self.assertEqual(tarinfo.mode & 0o777, os.stat(path).st_mode & 0o777)
                def format_mtime(mtime):
                    if isinstance(mtime, float):
                        return "{} ({})".format(mtime, mtime.hex())
                    else:
                        return "{!r} (int)".format(mtime)
                file_mtime = os.path.getmtime(path)
                errmsg = "tar mtime {0} != file time {1} of path {2!a}".format(
                    format_mtime(tarinfo.mtime),
                    format_mtime(file_mtime),
                    path)
                self.assertEqual(tarinfo.mtime, file_mtime, errmsg)
        finally:
            tar.close()
            shutil.rmtree(DIR)

    def test_extract_directory(self):
        dirtype = "ustar/dirtype"
        DIR = os.path.join(TEMPDIR, "extractdir")
        os.mkdir(DIR)
        try:
            with tarfile.open(tarname, encoding="iso8859-1") as tar:
                tarinfo = tar.getmember(dirtype)
                tar.extract(tarinfo, path=DIR)
                extracted = os.path.join(DIR, dirtype)
                self.assertEqual(os.path.getmtime(extracted), tarinfo.mtime)
                if sys.platform != "win32":
                    self.assertEqual(os.stat(extracted).st_mode & 0o777, 0o755)
        finally:
            shutil.rmtree(DIR)

    def test_init_close_fobj(self):
        # Issue #7341: Close the internal file object in the TarFile
        # constructor in case of an error. For the test we rely on
        # the fact that opening an empty file raises a ReadError.
        empty = os.path.join(TEMPDIR, "empty")
        with open(empty, "wb") as fobj:
            fobj.write(b"")

        try:
            tar = object.__new__(tarfile.TarFile)
            try:
                tar.__init__(empty)
            except tarfile.ReadError:
                self.assertTrue(tar.fileobj.closed)
            else:
                self.fail("ReadError not raised")
        finally:
            support.unlink(empty)


class StreamReadTest(CommonReadTest):

    mode="r|"

    def test_read_through(self):
        # Issue #11224: A poorly designed _FileInFile.read() method
        # caused seeking errors with stream tar files.
        for tarinfo in self.tar:
            if not tarinfo.isreg():
                continue
            fobj = self.tar.extractfile(tarinfo)
            while True:
                try:
                    buf = fobj.read(512)
                except tarfile.StreamError:
                    self.fail("simple read-through using TarFile.extractfile() failed")
                if not buf:
                    break
            fobj.close()

    def test_fileobj_regular_file(self):
        tarinfo = self.tar.next() # get "regtype" (can't use getmember)
        fobj = self.tar.extractfile(tarinfo)
        data = fobj.read()
        self.assertTrue((len(data), md5sum(data)) == (tarinfo.size, md5_regtype),
                "regular file extraction failed")

    def test_provoke_stream_error(self):
        tarinfos = self.tar.getmembers()
        f = self.tar.extractfile(tarinfos[0]) # read the first member
        self.assertRaises(tarfile.StreamError, f.read)

    def test_compare_members(self):
        tar1 = tarfile.open(tarname, encoding="iso8859-1")
        try:
            tar2 = self.tar

            while True:
                t1 = tar1.next()
                t2 = tar2.next()
                if t1 is None:
                    break
                self.assertTrue(t2 is not None, "stream.next() failed.")

                if t2.islnk() or t2.issym():
                    self.assertRaises(tarfile.StreamError, tar2.extractfile, t2)
                    continue

                v1 = tar1.extractfile(t1)
                v2 = tar2.extractfile(t2)
                if v1 is None:
                    continue
                self.assertTrue(v2 is not None, "stream.extractfile() failed")
                self.assertEqual(v1.read(), v2.read(), "stream extraction failed")
        finally:
            tar1.close()


class DetectReadTest(unittest.TestCase):

    def _testfunc_file(self, name, mode):
        try:
            tar = tarfile.open(name, mode)
        except tarfile.ReadError as e:
            self.fail()
        else:
            tar.close()

    def _testfunc_fileobj(self, name, mode):
        try:
            with open(name, "rb") as f:
                tar = tarfile.open(name, mode, fileobj=f)
        except tarfile.ReadError as e:
            self.fail()
        else:
            tar.close()

    def _test_modes(self, testfunc):
        testfunc(tarname, "r")
        testfunc(tarname, "r:")
        testfunc(tarname, "r:*")
        testfunc(tarname, "r|")
        testfunc(tarname, "r|*")

        if gzip:
            self.assertRaises(tarfile.ReadError, tarfile.open, tarname, mode="r:gz")
            self.assertRaises(tarfile.ReadError, tarfile.open, tarname, mode="r|gz")
            self.assertRaises(tarfile.ReadError, tarfile.open, gzipname, mode="r:")
            self.assertRaises(tarfile.ReadError, tarfile.open, gzipname, mode="r|")

            testfunc(gzipname, "r")
            testfunc(gzipname, "r:*")
            testfunc(gzipname, "r:gz")
            testfunc(gzipname, "r|*")
            testfunc(gzipname, "r|gz")

        if bz2:
            self.assertRaises(tarfile.ReadError, tarfile.open, tarname, mode="r:bz2")
            self.assertRaises(tarfile.ReadError, tarfile.open, tarname, mode="r|bz2")
            self.assertRaises(tarfile.ReadError, tarfile.open, bz2name, mode="r:")
            self.assertRaises(tarfile.ReadError, tarfile.open, bz2name, mode="r|")

            testfunc(bz2name, "r")
            testfunc(bz2name, "r:*")
            testfunc(bz2name, "r:bz2")
            testfunc(bz2name, "r|*")
            testfunc(bz2name, "r|bz2")

    def test_detect_file(self):
        self._test_modes(self._testfunc_file)

    def test_detect_fileobj(self):
        self._test_modes(self._testfunc_fileobj)


class MemberReadTest(ReadTest):

    def _test_member(self, tarinfo, chksum=None, **kwargs):
        if chksum is not None:
            self.assertTrue(md5sum(self.tar.extractfile(tarinfo).read()) == chksum,
                    "wrong md5sum for %s" % tarinfo.name)

        kwargs["mtime"] = 0o7606136617
        kwargs["uid"] = 1000
        kwargs["gid"] = 100
        if "old-v7" not in tarinfo.name:
            # V7 tar can't handle alphabetic owners.
            kwargs["uname"] = "tarfile"
            kwargs["gname"] = "tarfile"
        for k, v in kwargs.items():
            self.assertTrue(getattr(tarinfo, k) == v,
                    "wrong value in %s field of %s" % (k, tarinfo.name))

    def test_find_regtype(self):
        tarinfo = self.tar.getmember("ustar/regtype")
        self._test_member(tarinfo, size=7011, chksum=md5_regtype)

    def test_find_conttype(self):
        tarinfo = self.tar.getmember("ustar/conttype")
        self._test_member(tarinfo, size=7011, chksum=md5_regtype)

    def test_find_dirtype(self):
        tarinfo = self.tar.getmember("ustar/dirtype")
        self._test_member(tarinfo, size=0)

    def test_find_dirtype_with_size(self):
        tarinfo = self.tar.getmember("ustar/dirtype-with-size")
        self._test_member(tarinfo, size=255)

    def test_find_lnktype(self):
        tarinfo = self.tar.getmember("ustar/lnktype")
        self._test_member(tarinfo, size=0, linkname="ustar/regtype")

    def test_find_symtype(self):
        tarinfo = self.tar.getmember("ustar/symtype")
        self._test_member(tarinfo, size=0, linkname="regtype")

    def test_find_blktype(self):
        tarinfo = self.tar.getmember("ustar/blktype")
        self._test_member(tarinfo, size=0, devmajor=3, devminor=0)

    def test_find_chrtype(self):
        tarinfo = self.tar.getmember("ustar/chrtype")
        self._test_member(tarinfo, size=0, devmajor=1, devminor=3)

    def test_find_fifotype(self):
        tarinfo = self.tar.getmember("ustar/fifotype")
        self._test_member(tarinfo, size=0)

    def test_find_sparse(self):
        tarinfo = self.tar.getmember("ustar/sparse")
        self._test_member(tarinfo, size=86016, chksum=md5_sparse)

    def test_find_gnusparse(self):
        tarinfo = self.tar.getmember("gnu/sparse")
        self._test_member(tarinfo, size=86016, chksum=md5_sparse)

    def test_find_gnusparse_00(self):
        tarinfo = self.tar.getmember("gnu/sparse-0.0")
        self._test_member(tarinfo, size=86016, chksum=md5_sparse)

    def test_find_gnusparse_01(self):
        tarinfo = self.tar.getmember("gnu/sparse-0.1")
        self._test_member(tarinfo, size=86016, chksum=md5_sparse)

    def test_find_gnusparse_10(self):
        tarinfo = self.tar.getmember("gnu/sparse-1.0")
        self._test_member(tarinfo, size=86016, chksum=md5_sparse)

    def test_find_umlauts(self):
        tarinfo = self.tar.getmember("ustar/umlauts-\xc4\xd6\xdc\xe4\xf6\xfc\xdf")
        self._test_member(tarinfo, size=7011, chksum=md5_regtype)

    def test_find_ustar_longname(self):
        name = "ustar/" + "12345/" * 39 + "1234567/longname"
        self.assertIn(name, self.tar.getnames())

    def test_find_regtype_oldv7(self):
        tarinfo = self.tar.getmember("misc/regtype-old-v7")
        self._test_member(tarinfo, size=7011, chksum=md5_regtype)

    def test_find_pax_umlauts(self):
        self.tar.close()
        self.tar = tarfile.open(self.tarname, mode=self.mode, encoding="iso8859-1")
        tarinfo = self.tar.getmember("pax/umlauts-\xc4\xd6\xdc\xe4\xf6\xfc\xdf")
        self._test_member(tarinfo, size=7011, chksum=md5_regtype)


class LongnameTest(ReadTest):

    def test_read_longname(self):
        # Test reading of longname (bug #1471427).
        longname = self.subdir + "/" + "123/" * 125 + "longname"
        try:
            tarinfo = self.tar.getmember(longname)
        except KeyError:
            self.fail("longname not found")
        self.assertTrue(tarinfo.type != tarfile.DIRTYPE, "read longname as dirtype")

    def test_read_longlink(self):
        longname = self.subdir + "/" + "123/" * 125 + "longname"
        longlink = self.subdir + "/" + "123/" * 125 + "longlink"
        try:
            tarinfo = self.tar.getmember(longlink)
        except KeyError:
            self.fail("longlink not found")
        self.assertTrue(tarinfo.linkname == longname, "linkname wrong")

    def test_truncated_longname(self):
        longname = self.subdir + "/" + "123/" * 125 + "longname"
        tarinfo = self.tar.getmember(longname)
        offset = tarinfo.offset
        self.tar.fileobj.seek(offset)
        fobj = io.BytesIO(self.tar.fileobj.read(3 * 512))
        self.assertRaises(tarfile.ReadError, tarfile.open, name="foo.tar", fileobj=fobj)

    def test_header_offset(self):
        # Test if the start offset of the TarInfo object includes
        # the preceding extended header.
        longname = self.subdir + "/" + "123/" * 125 + "longname"
        offset = self.tar.getmember(longname).offset
        with open(tarname, "rb") as fobj:
            fobj.seek(offset)
            tarinfo = tarfile.TarInfo.frombuf(fobj.read(512), "iso8859-1", "strict")
            self.assertEqual(tarinfo.type, self.longnametype)


class GNUReadTest(LongnameTest):

    subdir = "gnu"
    longnametype = tarfile.GNUTYPE_LONGNAME

    # Since 3.2 tarfile is supposed to accurately restore sparse members and
    # produce files with holes. This is what we actually want to test here.
    # Unfortunately, not all platforms/filesystems support sparse files, and
    # even on platforms that do it is non-trivial to make reliable assertions
    # about holes in files. Therefore, we first do one basic test which works
    # an all platforms, and after that a test that will work only on
    # platforms/filesystems that prove to support sparse files.
    def _test_sparse_file(self, name):
        self.tar.extract(name, TEMPDIR)
        filename = os.path.join(TEMPDIR, name)
        with open(filename, "rb") as fobj:
            data = fobj.read()
        self.assertEqual(md5sum(data), md5_sparse,
                "wrong md5sum for %s" % name)

        if self._fs_supports_holes():
            s = os.stat(filename)
            self.assertTrue(s.st_blocks * 512 < s.st_size)

    def test_sparse_file_old(self):
        self._test_sparse_file("gnu/sparse")

    def test_sparse_file_00(self):
        self._test_sparse_file("gnu/sparse-0.0")

    def test_sparse_file_01(self):
        self._test_sparse_file("gnu/sparse-0.1")

    def test_sparse_file_10(self):
        self._test_sparse_file("gnu/sparse-1.0")

    @staticmethod
    def _fs_supports_holes():
        # Return True if the platform knows the st_blocks stat attribute and
        # uses st_blocks units of 512 bytes, and if the filesystem is able to
        # store holes in files.
        if sys.platform == "linux2":
            # Linux evidentially has 512 byte st_blocks units.
            name = os.path.join(TEMPDIR, "sparse-test")
            with open(name, "wb") as fobj:
                fobj.seek(4096)
                fobj.truncate()
            s = os.stat(name)
            os.remove(name)
            return s.st_blocks == 0
        else:
            return False


class PaxReadTest(LongnameTest):

    subdir = "pax"
    longnametype = tarfile.XHDTYPE

    def test_pax_global_headers(self):
        tar = tarfile.open(tarname, encoding="iso8859-1")
        try:
            tarinfo = tar.getmember("pax/regtype1")
            self.assertEqual(tarinfo.uname, "foo")
            self.assertEqual(tarinfo.gname, "bar")
            self.assertEqual(tarinfo.pax_headers.get("VENDOR.umlauts"), "\xc4\xd6\xdc\xe4\xf6\xfc\xdf")

            tarinfo = tar.getmember("pax/regtype2")
            self.assertEqual(tarinfo.uname, "")
            self.assertEqual(tarinfo.gname, "bar")
            self.assertEqual(tarinfo.pax_headers.get("VENDOR.umlauts"), "\xc4\xd6\xdc\xe4\xf6\xfc\xdf")

            tarinfo = tar.getmember("pax/regtype3")
            self.assertEqual(tarinfo.uname, "tarfile")
            self.assertEqual(tarinfo.gname, "tarfile")
            self.assertEqual(tarinfo.pax_headers.get("VENDOR.umlauts"), "\xc4\xd6\xdc\xe4\xf6\xfc\xdf")
        finally:
            tar.close()

    def test_pax_number_fields(self):
        # All following number fields are read from the pax header.
        tar = tarfile.open(tarname, encoding="iso8859-1")
        try:
            tarinfo = tar.getmember("pax/regtype4")
            self.assertEqual(tarinfo.size, 7011)
            self.assertEqual(tarinfo.uid, 123)
            self.assertEqual(tarinfo.gid, 123)
            self.assertEqual(tarinfo.mtime, 1041808783.0)
            self.assertEqual(type(tarinfo.mtime), float)
            self.assertEqual(float(tarinfo.pax_headers["atime"]), 1041808783.0)
            self.assertEqual(float(tarinfo.pax_headers["ctime"]), 1041808783.0)
        finally:
            tar.close()


class WriteTestBase(unittest.TestCase):
    # Put all write tests in here that are supposed to be tested
    # in all possible mode combinations.

    def test_fileobj_no_close(self):
        fobj = io.BytesIO()
        tar = tarfile.open(fileobj=fobj, mode=self.mode)
        tar.addfile(tarfile.TarInfo("foo"))
        tar.close()
        self.assertTrue(fobj.closed is False, "external fileobjs must never closed")


class WriteTest(WriteTestBase):

    mode = "w:"

    def test_100_char_name(self):
        # The name field in a tar header stores strings of at most 100 chars.
        # If a string is shorter than 100 chars it has to be padded with '\0',
        # which implies that a string of exactly 100 chars is stored without
        # a trailing '\0'.
        name = "0123456789" * 10
        tar = tarfile.open(tmpname, self.mode)
        try:
            t = tarfile.TarInfo(name)
            tar.addfile(t)
        finally:
            tar.close()

        tar = tarfile.open(tmpname)
        try:
            self.assertTrue(tar.getnames()[0] == name,
                    "failed to store 100 char filename")
        finally:
            tar.close()

    def test_tar_size(self):
        # Test for bug #1013882.
        tar = tarfile.open(tmpname, self.mode)
        try:
            path = os.path.join(TEMPDIR, "file")
            with open(path, "wb") as fobj:
                fobj.write(b"aaa")
            tar.add(path)
        finally:
            tar.close()
        self.assertTrue(os.path.getsize(tmpname) > 0,
                "tarfile is empty")

    # The test_*_size tests test for bug #1167128.
    def test_file_size(self):
        tar = tarfile.open(tmpname, self.mode)
        try:
            path = os.path.join(TEMPDIR, "file")
            with open(path, "wb"):
                pass
            tarinfo = tar.gettarinfo(path)
            self.assertEqual(tarinfo.size, 0)

            with open(path, "wb") as fobj:
                fobj.write(b"aaa")
            tarinfo = tar.gettarinfo(path)
            self.assertEqual(tarinfo.size, 3)
        finally:
            tar.close()

    def test_directory_size(self):
        path = os.path.join(TEMPDIR, "directory")
        os.mkdir(path)
        try:
            tar = tarfile.open(tmpname, self.mode)
            try:
                tarinfo = tar.gettarinfo(path)
                self.assertEqual(tarinfo.size, 0)
            finally:
                tar.close()
        finally:
            os.rmdir(path)

    def test_link_size(self):
        if hasattr(os, "link"):
            link = os.path.join(TEMPDIR, "link")
            target = os.path.join(TEMPDIR, "link_target")
            with open(target, "wb") as fobj:
                fobj.write(b"aaa")
            os.link(target, link)
            try:
                tar = tarfile.open(tmpname, self.mode)
                try:
                    # Record the link target in the inodes list.
                    tar.gettarinfo(target)
                    tarinfo = tar.gettarinfo(link)
                    self.assertEqual(tarinfo.size, 0)
                finally:
                    tar.close()
            finally:
                os.remove(target)
                os.remove(link)

    @support.skip_unless_symlink
    def test_symlink_size(self):
        path = os.path.join(TEMPDIR, "symlink")
        os.symlink("link_target", path)
        try:
            tar = tarfile.open(tmpname, self.mode)
            try:
                tarinfo = tar.gettarinfo(path)
                self.assertEqual(tarinfo.size, 0)
            finally:
                tar.close()
        finally:
            os.remove(path)

    def test_add_self(self):
        # Test for #1257255.
        dstname = os.path.abspath(tmpname)
        tar = tarfile.open(tmpname, self.mode)
        try:
            self.assertTrue(tar.name == dstname, "archive name must be absolute")
            tar.add(dstname)
            self.assertTrue(tar.getnames() == [], "added the archive to itself")

            cwd = os.getcwd()
            os.chdir(TEMPDIR)
            tar.add(dstname)
            os.chdir(cwd)
            self.assertTrue(tar.getnames() == [], "added the archive to itself")
        finally:
            tar.close()

    def test_exclude(self):
        tempdir = os.path.join(TEMPDIR, "exclude")
        os.mkdir(tempdir)
        try:
            for name in ("foo", "bar", "baz"):
                name = os.path.join(tempdir, name)
                open(name, "wb").close()

            exclude = os.path.isfile

            tar = tarfile.open(tmpname, self.mode, encoding="iso8859-1")
            try:
                with support.check_warnings(("use the filter argument",
                                             DeprecationWarning)):
                    tar.add(tempdir, arcname="empty_dir", exclude=exclude)
            finally:
                tar.close()

            tar = tarfile.open(tmpname, "r")
            try:
                self.assertEqual(len(tar.getmembers()), 1)
                self.assertEqual(tar.getnames()[0], "empty_dir")
            finally:
                tar.close()
        finally:
            shutil.rmtree(tempdir)

    def test_filter(self):
        tempdir = os.path.join(TEMPDIR, "filter")
        os.mkdir(tempdir)
        try:
            for name in ("foo", "bar", "baz"):
                name = os.path.join(tempdir, name)
                open(name, "wb").close()

            def filter(tarinfo):
                if os.path.basename(tarinfo.name) == "bar":
                    return
                tarinfo.uid = 123
                tarinfo.uname = "foo"
                return tarinfo

            tar = tarfile.open(tmpname, self.mode, encoding="iso8859-1")
            try:
                tar.add(tempdir, arcname="empty_dir", filter=filter)
            finally:
                tar.close()

            # Verify that filter is a keyword-only argument
            with self.assertRaises(TypeError):
                tar.add(tempdir, "empty_dir", True, None, filter)

            tar = tarfile.open(tmpname, "r")
            try:
                for tarinfo in tar:
                    self.assertEqual(tarinfo.uid, 123)
                    self.assertEqual(tarinfo.uname, "foo")
                self.assertEqual(len(tar.getmembers()), 3)
            finally:
                tar.close()
        finally:
            shutil.rmtree(tempdir)

<<<<<<< HEAD
    # Guarantee that stored pathnames are not modified. Don't
    # remove ./ or ../ or double slashes. Still make absolute
    # pathnames relative.
    # For details see bug #6054.
    def _test_pathname(self, path, cmp_path=None, dir=False):
        # Create a tarfile with an empty member named path
        # and compare the stored name with the original.
        foo = os.path.join(TEMPDIR, "foo")
        if not dir:
            open(foo, "w").close()
        else:
            os.mkdir(foo)

        tar = tarfile.open(tmpname, self.mode)
        try:
            tar.add(foo, arcname=path)
        finally:
            tar.close()

        tar = tarfile.open(tmpname, "r")
        try:
            t = tar.next()
        finally:
            tar.close()

        if not dir:
            os.remove(foo)
        else:
            os.rmdir(foo)

        self.assertEqual(t.name, cmp_path or path.replace(os.sep, "/"))

    def test_pathnames(self):
        self._test_pathname("foo")
        self._test_pathname(os.path.join("foo", ".", "bar"))
        self._test_pathname(os.path.join("foo", "..", "bar"))
        self._test_pathname(os.path.join(".", "foo"))
        self._test_pathname(os.path.join(".", "foo", "."))
        self._test_pathname(os.path.join(".", "foo", ".", "bar"))
        self._test_pathname(os.path.join(".", "foo", "..", "bar"))
        self._test_pathname(os.path.join(".", "foo", "..", "bar"))
        self._test_pathname(os.path.join("..", "foo"))
        self._test_pathname(os.path.join("..", "foo", ".."))
        self._test_pathname(os.path.join("..", "foo", ".", "bar"))
        self._test_pathname(os.path.join("..", "foo", "..", "bar"))

        self._test_pathname("foo" + os.sep + os.sep + "bar")
        self._test_pathname("foo" + os.sep + os.sep, "foo", dir=True)

    def test_abs_pathnames(self):
        if sys.platform == "win32":
            self._test_pathname("C:\\foo", "foo")
        else:
            self._test_pathname("/foo", "foo")
            self._test_pathname("///foo", "foo")

    def test_cwd(self):
        # Test adding the current working directory.
        cwd = os.getcwd()
        os.chdir(TEMPDIR)
        try:
            tar = tarfile.open(tmpname, self.mode)
            try:
                tar.add(".")
            finally:
                tar.close()

            tar = tarfile.open(tmpname, "r")
            try:
                for t in tar:
                    self.assertTrue(t.name == "." or t.name.startswith("./"))
            finally:
                tar.close()
        finally:
            os.chdir(cwd)

=======
    def test_extractall_symlinks(self):
        # Test if extractall works properly when tarfile contains symlinks
        tempdir = os.path.join(TEMPDIR, "testsymlinks")
        temparchive = os.path.join(TEMPDIR, "testsymlinks.tar")
        os.mkdir(tempdir)
        try:
            source_file = os.path.join(tempdir,'source')
            target_file = os.path.join(tempdir,'symlink')
            with open(source_file,'w') as f:
                f.write('something\n')
            os.symlink(source_file, target_file)
            tar = tarfile.open(temparchive,'w')
            tar.add(source_file)
            tar.add(target_file)
            tar.close()
            # Let's extract it to the location which contains the symlink
            tar = tarfile.open(temparchive,'r')
            # this should not raise OSError: [Errno 17] File exists
            try:
                tar.extractall(path=tempdir)
            except OSError:
                self.fail("extractall failed with symlinked files")
            finally:
                tar.close()
        finally:
            os.unlink(temparchive)
            shutil.rmtree(tempdir)
>>>>>>> 123932f2

class StreamWriteTest(WriteTestBase):

    mode = "w|"

    def test_stream_padding(self):
        # Test for bug #1543303.
        tar = tarfile.open(tmpname, self.mode)
        tar.close()

        if self.mode.endswith("gz"):
            with gzip.GzipFile(tmpname) as fobj:
                data = fobj.read()
        elif self.mode.endswith("bz2"):
            dec = bz2.BZ2Decompressor()
            with open(tmpname, "rb") as fobj:
                data = fobj.read()
            data = dec.decompress(data)
            self.assertTrue(len(dec.unused_data) == 0,
                    "found trailing data")
        else:
            with open(tmpname, "rb") as fobj:
                data = fobj.read()

        self.assertTrue(data.count(b"\0") == tarfile.RECORDSIZE,
                         "incorrect zero padding")

    def test_file_mode(self):
        # Test for issue #8464: Create files with correct
        # permissions.
        if sys.platform == "win32" or not hasattr(os, "umask"):
            return

        if os.path.exists(tmpname):
            os.remove(tmpname)

        original_umask = os.umask(0o022)
        try:
            tar = tarfile.open(tmpname, self.mode)
            tar.close()
            mode = os.stat(tmpname).st_mode & 0o777
            self.assertEqual(mode, 0o644, "wrong file permissions")
        finally:
            os.umask(original_umask)


class GNUWriteTest(unittest.TestCase):
    # This testcase checks for correct creation of GNU Longname
    # and Longlink extended headers (cp. bug #812325).

    def _length(self, s):
        blocks, remainder = divmod(len(s) + 1, 512)
        if remainder:
            blocks += 1
        return blocks * 512

    def _calc_size(self, name, link=None):
        # Initial tar header
        count = 512

        if len(name) > tarfile.LENGTH_NAME:
            # GNU longname extended header + longname
            count += 512
            count += self._length(name)
        if link is not None and len(link) > tarfile.LENGTH_LINK:
            # GNU longlink extended header + longlink
            count += 512
            count += self._length(link)
        return count

    def _test(self, name, link=None):
        tarinfo = tarfile.TarInfo(name)
        if link:
            tarinfo.linkname = link
            tarinfo.type = tarfile.LNKTYPE

        tar = tarfile.open(tmpname, "w")
        try:
            tar.format = tarfile.GNU_FORMAT
            tar.addfile(tarinfo)

            v1 = self._calc_size(name, link)
            v2 = tar.offset
            self.assertTrue(v1 == v2, "GNU longname/longlink creation failed")
        finally:
            tar.close()

        tar = tarfile.open(tmpname)
        try:
            member = tar.next()
            self.assertIsNotNone(member,
                    "unable to read longname member")
            self.assertEqual(tarinfo.name, member.name,
                    "unable to read longname member")
            self.assertEqual(tarinfo.linkname, member.linkname,
                    "unable to read longname member")
        finally:
            tar.close()

    def test_longname_1023(self):
        self._test(("longnam/" * 127) + "longnam")

    def test_longname_1024(self):
        self._test(("longnam/" * 127) + "longname")

    def test_longname_1025(self):
        self._test(("longnam/" * 127) + "longname_")

    def test_longlink_1023(self):
        self._test("name", ("longlnk/" * 127) + "longlnk")

    def test_longlink_1024(self):
        self._test("name", ("longlnk/" * 127) + "longlink")

    def test_longlink_1025(self):
        self._test("name", ("longlnk/" * 127) + "longlink_")

    def test_longnamelink_1023(self):
        self._test(("longnam/" * 127) + "longnam",
                   ("longlnk/" * 127) + "longlnk")

    def test_longnamelink_1024(self):
        self._test(("longnam/" * 127) + "longname",
                   ("longlnk/" * 127) + "longlink")

    def test_longnamelink_1025(self):
        self._test(("longnam/" * 127) + "longname_",
                   ("longlnk/" * 127) + "longlink_")


class HardlinkTest(unittest.TestCase):
    # Test the creation of LNKTYPE (hardlink) members in an archive.

    def setUp(self):
        self.foo = os.path.join(TEMPDIR, "foo")
        self.bar = os.path.join(TEMPDIR, "bar")

        with open(self.foo, "wb") as fobj:
            fobj.write(b"foo")

        os.link(self.foo, self.bar)

        self.tar = tarfile.open(tmpname, "w")
        self.tar.add(self.foo)

    def tearDown(self):
        self.tar.close()
        support.unlink(self.foo)
        support.unlink(self.bar)

    def test_add_twice(self):
        # The same name will be added as a REGTYPE every
        # time regardless of st_nlink.
        tarinfo = self.tar.gettarinfo(self.foo)
        self.assertTrue(tarinfo.type == tarfile.REGTYPE,
                "add file as regular failed")

    def test_add_hardlink(self):
        tarinfo = self.tar.gettarinfo(self.bar)
        self.assertTrue(tarinfo.type == tarfile.LNKTYPE,
                "add file as hardlink failed")

    def test_dereference_hardlink(self):
        self.tar.dereference = True
        tarinfo = self.tar.gettarinfo(self.bar)
        self.assertTrue(tarinfo.type == tarfile.REGTYPE,
                "dereferencing hardlink failed")


class PaxWriteTest(GNUWriteTest):

    def _test(self, name, link=None):
        # See GNUWriteTest.
        tarinfo = tarfile.TarInfo(name)
        if link:
            tarinfo.linkname = link
            tarinfo.type = tarfile.LNKTYPE

        tar = tarfile.open(tmpname, "w", format=tarfile.PAX_FORMAT)
        try:
            tar.addfile(tarinfo)
        finally:
            tar.close()

        tar = tarfile.open(tmpname)
        try:
            if link:
                l = tar.getmembers()[0].linkname
                self.assertTrue(link == l, "PAX longlink creation failed")
            else:
                n = tar.getmembers()[0].name
                self.assertTrue(name == n, "PAX longname creation failed")
        finally:
            tar.close()

    def test_pax_global_header(self):
        pax_headers = {
                "foo": "bar",
                "uid": "0",
                "mtime": "1.23",
                "test": "\xe4\xf6\xfc",
                "\xe4\xf6\xfc": "test"}

        tar = tarfile.open(tmpname, "w", format=tarfile.PAX_FORMAT,
                pax_headers=pax_headers)
        try:
            tar.addfile(tarfile.TarInfo("test"))
        finally:
            tar.close()

        # Test if the global header was written correctly.
        tar = tarfile.open(tmpname, encoding="iso8859-1")
        try:
            self.assertEqual(tar.pax_headers, pax_headers)
            self.assertEqual(tar.getmembers()[0].pax_headers, pax_headers)
            # Test if all the fields are strings.
            for key, val in tar.pax_headers.items():
                self.assertTrue(type(key) is not bytes)
                self.assertTrue(type(val) is not bytes)
                if key in tarfile.PAX_NUMBER_FIELDS:
                    try:
                        tarfile.PAX_NUMBER_FIELDS[key](val)
                    except (TypeError, ValueError):
                        self.fail("unable to convert pax header field")
        finally:
            tar.close()

    def test_pax_extended_header(self):
        # The fields from the pax header have priority over the
        # TarInfo.
        pax_headers = {"path": "foo", "uid": "123"}

        tar = tarfile.open(tmpname, "w", format=tarfile.PAX_FORMAT, encoding="iso8859-1")
        try:
            t = tarfile.TarInfo()
            t.name = "\xe4\xf6\xfc" # non-ASCII
            t.uid = 8**8 # too large
            t.pax_headers = pax_headers
            tar.addfile(t)
        finally:
            tar.close()

        tar = tarfile.open(tmpname, encoding="iso8859-1")
        try:
            t = tar.getmembers()[0]
            self.assertEqual(t.pax_headers, pax_headers)
            self.assertEqual(t.name, "foo")
            self.assertEqual(t.uid, 123)
        finally:
            tar.close()


class UstarUnicodeTest(unittest.TestCase):

    format = tarfile.USTAR_FORMAT

    def test_iso8859_1_filename(self):
        self._test_unicode_filename("iso8859-1")

    def test_utf7_filename(self):
        self._test_unicode_filename("utf7")

    def test_utf8_filename(self):
        self._test_unicode_filename("utf8")

    def _test_unicode_filename(self, encoding):
        tar = tarfile.open(tmpname, "w", format=self.format, encoding=encoding, errors="strict")
        try:
            name = "\xe4\xf6\xfc"
            tar.addfile(tarfile.TarInfo(name))
        finally:
            tar.close()

        tar = tarfile.open(tmpname, encoding=encoding)
        try:
            self.assertEqual(tar.getmembers()[0].name, name)
        finally:
            tar.close()

    def test_unicode_filename_error(self):
        if self.format == tarfile.PAX_FORMAT:
            # PAX_FORMAT ignores encoding in write mode.
            return

        tar = tarfile.open(tmpname, "w", format=self.format, encoding="ascii", errors="strict")
        try:
            tarinfo = tarfile.TarInfo()

            tarinfo.name = "\xe4\xf6\xfc"
            self.assertRaises(UnicodeError, tar.addfile, tarinfo)

            tarinfo.name = "foo"
            tarinfo.uname = "\xe4\xf6\xfc"
            self.assertRaises(UnicodeError, tar.addfile, tarinfo)
        finally:
            tar.close()

    def test_unicode_argument(self):
        tar = tarfile.open(tarname, "r", encoding="iso8859-1", errors="strict")
        try:
            for t in tar:
                self.assertTrue(type(t.name) is str)
                self.assertTrue(type(t.linkname) is str)
                self.assertTrue(type(t.uname) is str)
                self.assertTrue(type(t.gname) is str)
        finally:
            tar.close()

    def test_uname_unicode(self):
        t = tarfile.TarInfo("foo")
        t.uname = "\xe4\xf6\xfc"
        t.gname = "\xe4\xf6\xfc"

        tar = tarfile.open(tmpname, mode="w", format=self.format, encoding="iso8859-1")
        try:
            tar.addfile(t)
        finally:
            tar.close()

        tar = tarfile.open(tmpname, encoding="iso8859-1")
        try:
            t = tar.getmember("foo")
            self.assertEqual(t.uname, "\xe4\xf6\xfc")
            self.assertEqual(t.gname, "\xe4\xf6\xfc")

            if self.format != tarfile.PAX_FORMAT:
                tar.close()
                tar = tarfile.open(tmpname, encoding="ascii")
                t = tar.getmember("foo")
                self.assertEqual(t.uname, "\udce4\udcf6\udcfc")
                self.assertEqual(t.gname, "\udce4\udcf6\udcfc")
        finally:
            tar.close()


class GNUUnicodeTest(UstarUnicodeTest):

    format = tarfile.GNU_FORMAT

    def test_bad_pax_header(self):
        # Test for issue #8633. GNU tar <= 1.23 creates raw binary fields
        # without a hdrcharset=BINARY header.
        for encoding, name in (("utf8", "pax/bad-pax-\udce4\udcf6\udcfc"),
                ("iso8859-1", "pax/bad-pax-\xe4\xf6\xfc"),):
            with tarfile.open(tarname, encoding=encoding, errors="surrogateescape") as tar:
                try:
                    t = tar.getmember(name)
                except KeyError:
                    self.fail("unable to read bad GNU tar pax header")


class PAXUnicodeTest(UstarUnicodeTest):

    format = tarfile.PAX_FORMAT

    def test_binary_header(self):
        # Test a POSIX.1-2008 compatible header with a hdrcharset=BINARY field.
        for encoding, name in (("utf8", "pax/hdrcharset-\udce4\udcf6\udcfc"),
                ("iso8859-1", "pax/hdrcharset-\xe4\xf6\xfc"),):
            with tarfile.open(tarname, encoding=encoding, errors="surrogateescape") as tar:
                try:
                    t = tar.getmember(name)
                except KeyError:
                    self.fail("unable to read POSIX.1-2008 binary header")


class AppendTest(unittest.TestCase):
    # Test append mode (cp. patch #1652681).

    def setUp(self):
        self.tarname = tmpname
        if os.path.exists(self.tarname):
            os.remove(self.tarname)

    def _add_testfile(self, fileobj=None):
        with tarfile.open(self.tarname, "a", fileobj=fileobj) as tar:
            tar.addfile(tarfile.TarInfo("bar"))

    def _create_testtar(self, mode="w:"):
        with tarfile.open(tarname, encoding="iso8859-1") as src:
            t = src.getmember("ustar/regtype")
            t.name = "foo"
            f = src.extractfile(t)
            try:
                with tarfile.open(self.tarname, mode) as tar:
                    tar.addfile(t, f)
            finally:
                f.close()

    def _test(self, names=["bar"], fileobj=None):
        with tarfile.open(self.tarname, fileobj=fileobj) as tar:
            self.assertEqual(tar.getnames(), names)

    def test_non_existing(self):
        self._add_testfile()
        self._test()

    def test_empty(self):
        tarfile.open(self.tarname, "w:").close()
        self._add_testfile()
        self._test()

    def test_empty_fileobj(self):
        fobj = io.BytesIO(b"\0" * 1024)
        self._add_testfile(fobj)
        fobj.seek(0)
        self._test(fileobj=fobj)

    def test_fileobj(self):
        self._create_testtar()
        with open(self.tarname, "rb") as fobj:
            data = fobj.read()
        fobj = io.BytesIO(data)
        self._add_testfile(fobj)
        fobj.seek(0)
        self._test(names=["foo", "bar"], fileobj=fobj)

    def test_existing(self):
        self._create_testtar()
        self._add_testfile()
        self._test(names=["foo", "bar"])

    def test_append_gz(self):
        if gzip is None:
            return
        self._create_testtar("w:gz")
        self.assertRaises(tarfile.ReadError, tarfile.open, tmpname, "a")

    def test_append_bz2(self):
        if bz2 is None:
            return
        self._create_testtar("w:bz2")
        self.assertRaises(tarfile.ReadError, tarfile.open, tmpname, "a")

    # Append mode is supposed to fail if the tarfile to append to
    # does not end with a zero block.
    def _test_error(self, data):
        with open(self.tarname, "wb") as fobj:
            fobj.write(data)
        self.assertRaises(tarfile.ReadError, self._add_testfile)

    def test_null(self):
        self._test_error(b"")

    def test_incomplete(self):
        self._test_error(b"\0" * 13)

    def test_premature_eof(self):
        data = tarfile.TarInfo("foo").tobuf()
        self._test_error(data)

    def test_trailing_garbage(self):
        data = tarfile.TarInfo("foo").tobuf()
        self._test_error(data + b"\0" * 13)

    def test_invalid(self):
        self._test_error(b"a" * 512)


class LimitsTest(unittest.TestCase):

    def test_ustar_limits(self):
        # 100 char name
        tarinfo = tarfile.TarInfo("0123456789" * 10)
        tarinfo.tobuf(tarfile.USTAR_FORMAT)

        # 101 char name that cannot be stored
        tarinfo = tarfile.TarInfo("0123456789" * 10 + "0")
        self.assertRaises(ValueError, tarinfo.tobuf, tarfile.USTAR_FORMAT)

        # 256 char name with a slash at pos 156
        tarinfo = tarfile.TarInfo("123/" * 62 + "longname")
        tarinfo.tobuf(tarfile.USTAR_FORMAT)

        # 256 char name that cannot be stored
        tarinfo = tarfile.TarInfo("1234567/" * 31 + "longname")
        self.assertRaises(ValueError, tarinfo.tobuf, tarfile.USTAR_FORMAT)

        # 512 char name
        tarinfo = tarfile.TarInfo("123/" * 126 + "longname")
        self.assertRaises(ValueError, tarinfo.tobuf, tarfile.USTAR_FORMAT)

        # 512 char linkname
        tarinfo = tarfile.TarInfo("longlink")
        tarinfo.linkname = "123/" * 126 + "longname"
        self.assertRaises(ValueError, tarinfo.tobuf, tarfile.USTAR_FORMAT)

        # uid > 8 digits
        tarinfo = tarfile.TarInfo("name")
        tarinfo.uid = 0o10000000
        self.assertRaises(ValueError, tarinfo.tobuf, tarfile.USTAR_FORMAT)

    def test_gnu_limits(self):
        tarinfo = tarfile.TarInfo("123/" * 126 + "longname")
        tarinfo.tobuf(tarfile.GNU_FORMAT)

        tarinfo = tarfile.TarInfo("longlink")
        tarinfo.linkname = "123/" * 126 + "longname"
        tarinfo.tobuf(tarfile.GNU_FORMAT)

        # uid >= 256 ** 7
        tarinfo = tarfile.TarInfo("name")
        tarinfo.uid = 0o4000000000000000000
        self.assertRaises(ValueError, tarinfo.tobuf, tarfile.GNU_FORMAT)

    def test_pax_limits(self):
        tarinfo = tarfile.TarInfo("123/" * 126 + "longname")
        tarinfo.tobuf(tarfile.PAX_FORMAT)

        tarinfo = tarfile.TarInfo("longlink")
        tarinfo.linkname = "123/" * 126 + "longname"
        tarinfo.tobuf(tarfile.PAX_FORMAT)

        tarinfo = tarfile.TarInfo("name")
        tarinfo.uid = 0o4000000000000000000
        tarinfo.tobuf(tarfile.PAX_FORMAT)


class MiscTest(unittest.TestCase):

    def test_char_fields(self):
        self.assertEqual(tarfile.stn("foo", 8, "ascii", "strict"), b"foo\0\0\0\0\0")
        self.assertEqual(tarfile.stn("foobar", 3, "ascii", "strict"), b"foo")
        self.assertEqual(tarfile.nts(b"foo\0\0\0\0\0", "ascii", "strict"), "foo")
        self.assertEqual(tarfile.nts(b"foo\0bar\0", "ascii", "strict"), "foo")

    def test_number_fields(self):
        self.assertEqual(tarfile.itn(1), b"0000001\x00")
        self.assertEqual(tarfile.itn(0xffffffff), b"\x80\x00\x00\x00\xff\xff\xff\xff")


class ContextManagerTest(unittest.TestCase):

    def test_basic(self):
        with tarfile.open(tarname) as tar:
            self.assertFalse(tar.closed, "closed inside runtime context")
        self.assertTrue(tar.closed, "context manager failed")

    def test_closed(self):
        # The __enter__() method is supposed to raise IOError
        # if the TarFile object is already closed.
        tar = tarfile.open(tarname)
        tar.close()
        with self.assertRaises(IOError):
            with tar:
                pass

    def test_exception(self):
        # Test if the IOError exception is passed through properly.
        with self.assertRaises(Exception) as exc:
            with tarfile.open(tarname) as tar:
                raise IOError
        self.assertIsInstance(exc.exception, IOError,
                              "wrong exception raised in context manager")
        self.assertTrue(tar.closed, "context manager failed")

    def test_no_eof(self):
        # __exit__() must not write end-of-archive blocks if an
        # exception was raised.
        try:
            with tarfile.open(tmpname, "w") as tar:
                raise Exception
        except:
            pass
        self.assertEqual(os.path.getsize(tmpname), 0,
                "context manager wrote an end-of-archive block")
        self.assertTrue(tar.closed, "context manager failed")

    def test_eof(self):
        # __exit__() must write end-of-archive blocks, i.e. call
        # TarFile.close() if there was no error.
        with tarfile.open(tmpname, "w"):
            pass
        self.assertNotEqual(os.path.getsize(tmpname), 0,
                "context manager wrote no end-of-archive block")

    def test_fileobj(self):
        # Test that __exit__() did not close the external file
        # object.
        with open(tmpname, "wb") as fobj:
            try:
                with tarfile.open(fileobj=fobj, mode="w") as tar:
                    raise Exception
            except:
                pass
            self.assertFalse(fobj.closed, "external file object was closed")
            self.assertTrue(tar.closed, "context manager failed")


class LinkEmulationTest(ReadTest):

    # Test for issue #8741 regression. On platforms that do not support
    # symbolic or hard links tarfile tries to extract these types of members as
    # the regular files they point to.
    def _test_link_extraction(self, name):
        self.tar.extract(name, TEMPDIR)
        data = open(os.path.join(TEMPDIR, name), "rb").read()
        self.assertEqual(md5sum(data), md5_regtype)

    # When 8879 gets fixed, this will need to change. Currently on Windows
    # we have os.path.islink but no os.link, so these tests fail without the
    # following skip until link is completed.
    @unittest.skipIf(hasattr(os.path, "islink"),
                     "Skip emulation - has os.path.islink but not os.link")
    def test_hardlink_extraction1(self):
        self._test_link_extraction("ustar/lnktype")

    @unittest.skipIf(hasattr(os.path, "islink"),
                     "Skip emulation - has os.path.islink but not os.link")
    def test_hardlink_extraction2(self):
        self._test_link_extraction("./ustar/linktest2/lnktype")

    @unittest.skipIf(hasattr(os, "symlink"),
                     "Skip emulation if symlink exists")
    def test_symlink_extraction1(self):
        self._test_link_extraction("ustar/symtype")

    @unittest.skipIf(hasattr(os, "symlink"),
                     "Skip emulation if symlink exists")
    def test_symlink_extraction2(self):
        self._test_link_extraction("./ustar/linktest2/symtype")


class GzipMiscReadTest(MiscReadTest):
    tarname = gzipname
    mode = "r:gz"
class GzipUstarReadTest(UstarReadTest):
    tarname = gzipname
    mode = "r:gz"
class GzipStreamReadTest(StreamReadTest):
    tarname = gzipname
    mode = "r|gz"
class GzipWriteTest(WriteTest):
    mode = "w:gz"
class GzipStreamWriteTest(StreamWriteTest):
    mode = "w|gz"


class Bz2MiscReadTest(MiscReadTest):
    tarname = bz2name
    mode = "r:bz2"
class Bz2UstarReadTest(UstarReadTest):
    tarname = bz2name
    mode = "r:bz2"
class Bz2StreamReadTest(StreamReadTest):
    tarname = bz2name
    mode = "r|bz2"
class Bz2WriteTest(WriteTest):
    mode = "w:bz2"
class Bz2StreamWriteTest(StreamWriteTest):
    mode = "w|bz2"

class Bz2PartialReadTest(unittest.TestCase):
    # Issue5068: The _BZ2Proxy.read() method loops forever
    # on an empty or partial bzipped file.

    def _test_partial_input(self, mode):
        class MyBytesIO(io.BytesIO):
            hit_eof = False
            def read(self, n):
                if self.hit_eof:
                    raise AssertionError("infinite loop detected in tarfile.open()")
                self.hit_eof = self.tell() == len(self.getvalue())
                return super(MyBytesIO, self).read(n)
            def seek(self, *args):
                self.hit_eof = False
                return super(MyBytesIO, self).seek(*args)

        data = bz2.compress(tarfile.TarInfo("foo").tobuf())
        for x in range(len(data) + 1):
            try:
                tarfile.open(fileobj=MyBytesIO(data[:x]), mode=mode)
            except tarfile.ReadError:
                pass # we have no interest in ReadErrors

    def test_partial_input(self):
        self._test_partial_input("r")

    def test_partial_input_bz2(self):
        self._test_partial_input("r:bz2")


def test_main():
    support.unlink(TEMPDIR)
    os.makedirs(TEMPDIR)

    tests = [
        UstarReadTest,
        MiscReadTest,
        StreamReadTest,
        DetectReadTest,
        MemberReadTest,
        GNUReadTest,
        PaxReadTest,
        WriteTest,
        StreamWriteTest,
        GNUWriteTest,
        PaxWriteTest,
        UstarUnicodeTest,
        GNUUnicodeTest,
        PAXUnicodeTest,
        AppendTest,
        LimitsTest,
        MiscTest,
        ContextManagerTest,
    ]

    if hasattr(os, "link"):
        tests.append(HardlinkTest)
    else:
        tests.append(LinkEmulationTest)

    with open(tarname, "rb") as fobj:
        data = fobj.read()

    if gzip:
        # Create testtar.tar.gz and add gzip-specific tests.
        support.unlink(gzipname)
        with gzip.open(gzipname, "wb") as tar:
            tar.write(data)

        tests += [
            GzipMiscReadTest,
            GzipUstarReadTest,
            GzipStreamReadTest,
            GzipWriteTest,
            GzipStreamWriteTest,
        ]

    if bz2:
        # Create testtar.tar.bz2 and add bz2-specific tests.
        support.unlink(bz2name)
        tar = bz2.BZ2File(bz2name, "wb")
        try:
            tar.write(data)
        finally:
            tar.close()

        tests += [
            Bz2MiscReadTest,
            Bz2UstarReadTest,
            Bz2StreamReadTest,
            Bz2WriteTest,
            Bz2StreamWriteTest,
            Bz2PartialReadTest,
        ]

    try:
        support.run_unittest(*tests)
    finally:
        if os.path.exists(TEMPDIR):
            shutil.rmtree(TEMPDIR)

if __name__ == "__main__":
    test_main()<|MERGE_RESOLUTION|>--- conflicted
+++ resolved
@@ -950,7 +950,6 @@
         finally:
             shutil.rmtree(tempdir)
 
-<<<<<<< HEAD
     # Guarantee that stored pathnames are not modified. Don't
     # remove ./ or ../ or double slashes. Still make absolute
     # pathnames relative.
@@ -982,6 +981,34 @@
             os.rmdir(foo)
 
         self.assertEqual(t.name, cmp_path or path.replace(os.sep, "/"))
+
+    def test_extractall_symlinks(self):
+        # Test if extractall works properly when tarfile contains symlinks
+        tempdir = os.path.join(TEMPDIR, "testsymlinks")
+        temparchive = os.path.join(TEMPDIR, "testsymlinks.tar")
+        os.mkdir(tempdir)
+        try:
+            source_file = os.path.join(tempdir,'source')
+            target_file = os.path.join(tempdir,'symlink')
+            with open(source_file,'w') as f:
+                f.write('something\n')
+            os.symlink(source_file, target_file)
+            tar = tarfile.open(temparchive,'w')
+            tar.add(source_file)
+            tar.add(target_file)
+            tar.close()
+            # Let's extract it to the location which contains the symlink
+            tar = tarfile.open(temparchive,'r')
+            # this should not raise OSError: [Errno 17] File exists
+            try:
+                tar.extractall(path=tempdir)
+            except OSError:
+                self.fail("extractall failed with symlinked files")
+            finally:
+                tar.close()
+        finally:
+            os.unlink(temparchive)
+            shutil.rmtree(tempdir)
 
     def test_pathnames(self):
         self._test_pathname("foo")
@@ -1027,35 +1054,6 @@
         finally:
             os.chdir(cwd)
 
-=======
-    def test_extractall_symlinks(self):
-        # Test if extractall works properly when tarfile contains symlinks
-        tempdir = os.path.join(TEMPDIR, "testsymlinks")
-        temparchive = os.path.join(TEMPDIR, "testsymlinks.tar")
-        os.mkdir(tempdir)
-        try:
-            source_file = os.path.join(tempdir,'source')
-            target_file = os.path.join(tempdir,'symlink')
-            with open(source_file,'w') as f:
-                f.write('something\n')
-            os.symlink(source_file, target_file)
-            tar = tarfile.open(temparchive,'w')
-            tar.add(source_file)
-            tar.add(target_file)
-            tar.close()
-            # Let's extract it to the location which contains the symlink
-            tar = tarfile.open(temparchive,'r')
-            # this should not raise OSError: [Errno 17] File exists
-            try:
-                tar.extractall(path=tempdir)
-            except OSError:
-                self.fail("extractall failed with symlinked files")
-            finally:
-                tar.close()
-        finally:
-            os.unlink(temparchive)
-            shutil.rmtree(tempdir)
->>>>>>> 123932f2
 
 class StreamWriteTest(WriteTestBase):
 
