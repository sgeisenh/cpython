--- conflicted
+++ resolved
@@ -403,8 +403,6 @@
             else:
                 self.fail("sitecustomize not imported automatically")
 
-<<<<<<< HEAD
-=======
 
 class LicenseURL(unittest.TestCase):
     """Test accessibility of the license."""
@@ -427,9 +425,6 @@
                     code = e.code
                 self.assertEqual(code, 200, msg=url)
 
-def test_main():
-    run_unittest(HelperFunctionsTests, ImportSideEffectTests, LicenseURL)
->>>>>>> 8ef519b2
 
 if __name__ == "__main__":
     unittest.main()